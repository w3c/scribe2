--- conflicted
+++ resolved
@@ -101,12 +101,9 @@
 # If type is 'I' (irc), <speaker> is the person who typed verbatim <text>.
 # If type is 's' (scribe), <speaker> is the person who said <text> on the phone.
 # If type is 'd' (description) <text> is a summary by the scribe.
-<<<<<<< HEAD
 # If type is 'slideset', <text> is the IRC-formatted link to the slideset
 # If type is 'slide', <text> is the number of the slide in the slideset and <id> is the link to the individual slide
-=======
 # If type is 'D' (description) <text> is verbatim text by the scribe.
->>>>>>> 0d16707a
 # If type is 't' (topic), <text> is the title for a new topic.
 # If type is 'T' (subtopic), <text> is the title for a new subtopic.
 # If type is 'a' (action), <text> is an action and <id> is a unique ID.
@@ -644,10 +641,10 @@
 
 
 # Main body
-my $revision = '$Revision: 161 $'
+my $revision = '$Revision: slide-shower-159 $'
   =~ s/\$Revision: //r
   =~ s/ \$//r;
-my $versiondate = '$Date: Mon Nov 15 18:05:24 2021 UTC $'
+my $versiondate = '$Date: Tue Nov 16 11:17:44 2021 UTC $'
   =~ s/\$Date: //r
   =~ s/ \$//r;
 
@@ -1283,24 +1280,6 @@
 # Also replace \t (i.e., placeholders for line breaks) as appropriate.
 #
 my %linepat = (
-<<<<<<< HEAD
-  a => "<p id=%2\$s class=action><strong>ACTION:</strong> %3\$s</p>\n",
-  b => "<p id=%5\$s class=bot><cite>&lt;%1\$s&gt;</cite> %3\$s</p>\n",
-  B => "<p id=%5\$s class=bot><cite>&lt;%1\$s&gt;</cite> <strong>%3\$s:</strong> %2\$s</p>\n",
-  d => "<p id=%5\$s class=summary>%3\$s</p>\n",
-  i => $scribeonly ? '' : "<p id=%5\$s class=irc><cite>&lt;%1\$s&gt;</cite> %3\$s</p>\n",
-  c => $scribeonly ? '' : "<p id=%5\$s class=irc><cite>&lt;%1\$s&gt;</cite> %3\$s</p>\n",
-  o => '',
-  r => "<p id=%2\$s class=resolution><strong>RESOLUTION:</strong> %3\$s</p>\n",
-  s => "<p id=%5\$s class=\"phone %4\$s\"><cite>%1\$s:</cite> %3\$s</p>\n",
-  n => "<p class=anchor id=\"%2\$s\"><a href=\"#%2\$s\">⚓</a></p>\n",
-  u => "<p id=%2\$s class=issue><strong>ISSUE:</strong> %3\$s</p>\n",
-  T => "<h4 id=%2\$s>%3\$s</h4>\n",
-  t => "</section>\n\n<section>\n<h3 id=%2\$s>%3\$s</h3>\n",
-  slideset => "<p class=summary>Slideset: %3\$s</p>",
-  slide => "<p class=summary><i-slide src=\"%2\$s\">[ <a href=\"%2\$s\">Slide %3\$s</a> ]</i-slide></p>"
-    );
-=======
   a => ["<p id=%2\$s class=action><strong>ACTION:</strong> %3\$s</p>\n", 1],
   b => ["<p id=%5\$s class=bot><cite>&lt;%1\$s&gt;</cite> %3\$s</p>\n", 0],
   B => ["<p id=%5\$s class=bot><cite>&lt;%1\$s&gt;</cite> <strong>%3\$s:</strong> %2\$s</p>\n", 0],
@@ -1315,8 +1294,10 @@
   n => ["<p class=anchor id=\"%2\$s\"><a href=\"#%2\$s\">⚓</a></p>\n", 0],
   u => ["<p id=%2\$s class=issue><strong>ISSUE:</strong> %3\$s</p>\n", 1],
   T => ["<h4 id=%2\$s>%3\$s</h4>\n", 1],
-  t => ["</section>\n\n<section>\n<h3 id=%2\$s>%3\$s</h3>\n", 1]);
->>>>>>> 0d16707a
+  t => ["</section>\n\n<section>\n<h3 id=%2\$s>%3\$s</h3>\n", 1],
+  slideset => ["<p class=summary>Slideset: %3\$s</p>", 0],
+  slide => ["<p class=summary><i-slide src=\"%2\$s\">[ <a href=\"%2\$s\">Slide %3\$s</a> ]</i-slide></p>", 1],
+    );
 
 my $minutes = '';
 foreach my $p (@records) {
