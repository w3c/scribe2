#!/usr/bin/perl
#
# Converts an IRC log to formatted minutes in HTML.
#
# See scribe2doc.html for the manual.
# This is a rewrite of David Booth's scribe.perl
#
# TODO: option --inputFormat to select the format, rather than try
# each parser in turn.
#
# TODO: Allow (and ignore) the unused options of old scribe.perl?
#
# TODO: Add a command ('oops'? 'undo'? 'ignore'? u///g?) to remove an
# incorrect s///g, because s|s/.../.../g|| doesn't remove it.
#
# TODO: Warn about unrecognized or impossible dates after "Date: ..."
#
# TODO: A streaming mode (using --inputFormat) that formats each line
# as soon as it is read? (s/// and i//// will not work. ScribeNick is
# not retroactive. Broken lines, as in Mirc logs, are not recombined.)
#
# TODO: Make "next meeting" accept a date ("7 Aug") or a period ("in 2
# weeks") and infer a URL?
#
# TODO: If trackbot assigns a number ("ISSUE-3") to an issue, use that
# number instead of the generic "Issue". Also use it in the
# #IssueSummary.
#
# TODO: An option to omit the special handling of W3C's bots
# (currently zakim, rrsagent, agendabot and trackbot).
#
# TODO: Make commands such as scribeoptions:-implicit and
# scribeoptions:-allowspace apply only until they are overridden by
# another?
#
# TODO: RRSAgent has commands to edit or drop actions (because it
# doesn't understand s///). Should we support those?
#
# TODO: An option to add rel=nofollow to links? (In case RRSAgent is
# used to create Google karma for sites.)
#
# TODO: A command to skip several lines or end the minutes before the
# end of the input. ("StopMinutesHere", "ResumeMinutesHere"?)
#
# TODO: Should s/// commands ignore lines by the W3C bots?
#
# TODO: Ivan's minutes generator distinguishes participants (present+)
# from guests (guest+). Should scribe.perl, too?
#
# TODO: Syntax highlighting of verbatim text if there is a language
# indicated after the backquotes (as in GitHub's markdown)? (```java
# ...```)
#
# TODO: Also allow three tildes (~~~) instead of three backquotes, as
# in Markdown?
#
# TODO: A way to include (phrase-level) HTML directly?
#
# TODO: When the minutes don't start with "topic:", the first
# <section> is empty. Remove it.
#
# TODO: A way to indicate that a phrase is in a particular language?
#
# TODO: Add formatting/styling to Zakim's "question" feature?
#
# TODO: Recognize the bots if they joined under another nick name.
#
# Copyright © 2017-2023 World Wide Web Consortium, (Massachusetts Institute
# of Technology, European Research Consortium for Informatics and
# Mathematics, Keio University, Beihang). All Rights Reserved. This
# work is distributed under the W3C® Software License[1] in the hope
# that it will be useful, but WITHOUT ANY WARRANTY; without even the
# implied warranty of MERCHANTABILITY or FITNESS FOR A PARTICULAR
# PURPOSE.
#
# [1] http://www.w3.org/Consortium/Legal/2015/copyright-software-and-document
# or see the file COPYING included in this distribution.
#
# Created: 3 Feb 2017
# Author: Bert Bos <bert@w3.org>


# Conversion proceeds in six steps:
#
# 1) Various parsers are tried to convert the lines of the input
# into an array of records (see below for the structure of the
# records).
#
# 2) Processing of "s/old/new/" and "i/where/what/" commands.
#
# 3) Scanning for embedded scribeOptions, as they may affect the parsing.
#
# 4) Finding the initial scribe, from a command line option or by
# scanning for the first scribe/scribenick command.
#
# 5) Each record is interpreted, looking for topics, present & regrets,
# actions, resolutions, scribes, statements or summaries minuted by
# the scribes, and remarks by other people on IRC. Each record is
# modified and classified accordingly.
#
# 6) The array of records is converted to an HTML fragment and that
# fragment, together with the collected topics, actions, etc. are
# inserted into an HTML template and printed.
#
# Each record has four fields: {type, speaker, id, text}
# If type is 'i' (irc), <speaker> is the person who typed <text>.
# If type is 'I' (irc), <speaker> is the person who typed verbatim <text>.
# If type is 's' (scribe), <speaker> is the person who said <text> on the phone.
# If type is 'd' (description) <text> is a summary by the scribe.
# If type is 'D' (description) <text> is verbatim text by the scribe.
# If type is 'slideset', <text> is the IRC-formatted link to the slideset
# If type is 'slide', <text> is the number of the slide in the slideset and <id> is the link to the individual slide
# If type is 't' (topic), <text> is the title for a new topic.
# If type is 'T' (subtopic), <text> is the title for a new subtopic.
# If type is 'a' (action), <text> is an action and <id> is a unique ID.
# If type is 'r' (resolution), <text> is a resolution and <id> is a unique ID.
# if type is 'u' (issue), <text> is an issue, <id> a unique ID.
# If type is 'c' (change), the record is a s/// or i/// not (yet) successful
# If type is 'o' (omit), the record is to be ignored.
# If type is 'n' (named anchor), the record is a target anchor.
# If type is 'b' ('bot), the record is info from trackbot.
# If type is 'B' ('bot), <text> is info from trackbot about an issue <id>.
# If type is 'repo', <text> is a list of GitHub repositories.
# If type is 'drop', <text> is a list of GitHub repositories to remove.

use strict;
use warnings;
use Getopt::Long qw(GetOptionsFromString :config auto_version auto_help);
use Pod::Usage;
use v5.16;			# We use "each @ARRAY" (5.012) and fc (5.16)
use locale ':collate';		# Sort using current locale
use utf8;			# This script contains characters in UTF-8
use File::Basename;
use Encode qw/decode/;		# For decode('UTF-8',...)
use Encode::Guess;		# For guess_encoding()
use POSIX 'floor';
use LWP::UserAgent ();
use MIME::Base64;

# Pattern for URLs. Note: single quote (') does not end a URL.
# The pattern consists of two alternatives. The first one matches a
# URL that is not preceded by a "(" and it allows ")" in the URL. The
# second does not allow ")". This is needed to allow markdown-style
# links, which use "(" and ")" to delimit the URL.
my $urlpat =
  '(?:(?<!\()(?:[a-z]+://|mailto:[^\s<@]+\@|geo:[0-9.]|urn:[a-z0-9-]+:)[^\s<>"‘’“”«»‹›]+|(?:[a-z]+://|mailto:[^\s<@]+\@|geo:[0-9.]|urn:[a-z0-9-]+:)[^\s<>"‘’“”«»‹›)]+)';
# $scribepat is something like "foo" or "foo = John Smith" or "foo/John Smith".
my $scribepat = '([^ ,/=]+) *(?:[=\/] *([^ ,](?:[^,]*[^ ,])?) *)?';
# A speaker name doesn't contain [ ":：>] and doesn't start with "..".
# ("：" is a full-width colon, Unicode U+FF1A.)
my $speakerpat = '(?:[^. :：">]|\\.[^. :：">])[^ :：">]*';
# Some words are unlikely to be speaker names
my $specialpat = '(?:propos(?:ed|al)|issue-\d+|action-\d+|github)';
# A pattern for a GitHub repository.
my $githuburl = '\b(?:(?i)https://github.com/[a-z0-9._-]+/[a-z0-9._-]+)';

# Command line options:
my $styleset = 'public';	# Or 'team', 'member' or 'fancy'
my $embed_diagnostics = 0;	# If 1, put warnings in the HTML, not on STDERR
my $implicitcont = 0;		# If 1, lines without '…' are continuations, too
my $spacecont = 0;		# If 1, initial space may replace '…'
my $keeplines = 1;		# If 1, put <br> between continuation lines
my $final = 0;                  # If 1, don't include "DRAFT" warning in minutes
my $scribenick;			# Nick of the current scribe in lowercase
my $dash_topics = 0;		# If 1, "--" means the next line is a topic
my $use_zakim = 1;		# If 1, treat conversations with Zakim specially
my $scribeonly = 0;		# If 1, omit IRC comments by others
my $emphasis = 0;		# If 1, _xxx_, *xxx* and /xxx/ highlight things
my $old_style = 0;		# If 1, use the old (pre-2017) style sheets
my $url_display = 'break';	# How to display in-your-face URLs
my $logo;			# undef = W3C logo; string = HTML fragment
my $collapse_limit = 30;	# Longer participant lists are collapsed
my $stylesheet;			# URL of style sheet, undef = use defaults
my $mathjax =			# undef = no math; string is MathJax URL
  'https://www.w3.org/scripts/MathJax/3/es5/mml-chtml.js';
my $islide =			# String is i-slide library URL
  'https://w3c.github.io/i-slide/i-slide-2.js?selector=a.islide';
my $github = 1;			# If 0, don't make links for GitHub issues
my $ghurlbot = 1;		# If 0, hide conversations with GHURLbot

# Global variables:
my $has_math = 0;		# Set to 1 by to_mathml()
my @diagnostics;		# Collected warnings and other info
my $recordingstart;         	# Time of recording start secs since midnight)
my $recordingend;         	# Time of recording end (secs since midnight)
my @repositories = ();		# List of repo URLs for expanding issue refs
my %ids;			# All IDs (used to ensure unique IDs)
<<<<<<< HEAD

# Used to download slideset when necessary
my $ua = LWP::UserAgent->new(timeout => 10);
=======
>>>>>>> 7dd0ae32

# Each parser takes a reference to an array of text lines (without
# newlines) and a reference to an array of records. It returns 0
# (failed to parse) or 1 (success) and it appends successfully parsed
# lines to the array of records, with {type} set to 'i' and {speaker}
# and {text} set to the text and the nick of the person who typed that
# text. If a line includes a time stamp, the parser converts it to
# seconds since midnight and puts it in {time}.
# It should not try to parse the text futher for actions, resolutions,
# etc.
#
# IRC messages ("X joined channel Y"), private messages,
# and off-the-record text ("/me waves") are omitted.
#
# The parsers are tried in turn until one succeeds, so their order is
# important. E.g., the Plain_Text_Format should probably be towards
# the end.

my @parsers = (\&RRSAgent_text_format, \&Bip_Format, \&Mirc_Text_Format,
	       \&Yahoo_IM_Format, \&Bert_IRSSI_Format, \&Irssi_Format,
	       \&Qwebirc_paste_format, \&IRCCloud_format,
	       \&Quassel_paste_format, \&Plain_Text_Format);


# RRSAgent_text_format -- parse an IRC log as generated by RRSAgent
sub RRSAgent_text_format($$$$)
{
  my ($lines_ref, $records_ref, $nlines_ref, $err_ref) = @_;

  $$nlines_ref = 0;
  foreach (@$lines_ref) {
    $$nlines_ref++;
    $$err_ref = $_;
    if (/^(?:\d\d:\d\d:\d\d )?<([^ >]+)> \1 has (?:joined|left|changed the topic to:) /) {
      # Ignore lines like "<jfm> jfm has joined #foo"
    } elsif (/^(\d\d):(\d\d):(\d\d) <([^ >]+)> (.*)/) {
      push(@$records_ref, {type=>'i', speaker=>$4, text=>$5,
			   time=> 3600 * $1 + 60 * $2 + $3});
    } elsif (/^<([^ >]+)> (.*)/) {
      push(@$records_ref, {type=>'i', speaker=>$1, text=>$2});
    } elsif (/^\s*$/) {
      # Ignore empty lines
    } else {
      return 0;			# Unknown format, give up
    }
  }
  return 1;
}


# Bip_Format -- parse an IRC log generated by bip
sub Bip_Format($$$$)
{
  my ($lines_ref, $records_ref, $nlines_ref, $err_ref) = @_;

  $$nlines_ref = 0;
  foreach (@$lines_ref) {
    $$nlines_ref++;
    $$err_ref = $_;
    if (/^\d\d-\d\d-\d{4} \d\d:\d\d:\d\d -!- /) {
      # IRC server message, ignore
    } elsif (/^\d\d-\d\d-\d{4} \d\d:\d\d:\d\d [<>] \* /) {
      # /me message, ignore
    } elsif (/^\d\d-\d\d-\d{4} (\d\d):(\d\d):(\d\d) < ([^ !:]+)![^ :]+: (.*)$/){
      push(@$records_ref, {type=>'i', speaker=>$4, text=>$5,
			   time=> 3600 * $1 + 60 * $2 + $3});
    } elsif (/^\d\d-\d\d-\d{4} (\d\d):(\d\d):(\d\d) > ([^ :]+): (.*)$/) {
      push(@$records_ref, {type=>'i', speaker=>$4, text=>$5,
			   time=> 3600 * $1 + 60 * $2 + $3});
    } elsif (/^\s*$/) {
      # Ignore empty lines
    } else {
      return 0;			# Unrecognized line, return failure
    }
  }
  return 1;
}


# Mirc_Text_Format -- log format from saving a MIRC buffer
sub Mirc_Text_Format($$$$)
{
  my ($lines_ref, $records_ref, $nlines_ref, $err_ref) = @_;

  $$nlines_ref = 0;
  foreach (@$lines_ref) {
    $$nlines_ref++;
    $$err_ref = $_;
    if (/^\s*$/) {
      # Empty line, ignore
    } elsif (/^Start of \S+ buffer/) {
      # Skip this (should be first line)
    } elsif (/^End of \S+ buffer/) {
      # Skip this (should be last line)
    } elsif (/^\s*\*/) {
      # Skip /me lines
    } elsif (/^<([^ >]+)> (.*)$/) {
      push(@$records_ref, {type=>'i', speaker=>$1, text=>$2});
    } elsif (/^( .*)$/ && @$records_ref) {	# Continuation line
      $$records_ref[@$records_ref-1]->{text} .= $1;
    } else {
      return 0;			# Unknown format
    }
  }
  return 1;
}


# Yahoo_IM_Format -- saved log from a Yahoo IM session
sub Yahoo_IM_Format($$$$)
{
  my ($lines_ref, $records_ref, $nlines_ref, $err_ref) = @_;

  $$nlines_ref = 0;
  foreach (@$lines_ref) {
    $$nlines_ref++;
    $$err_ref = $_;
    if (/^([^ :]+): (.*)$/) {
      push(@$records_ref, {type=>'i', speaker=>$1, text=>$2});
    } elsif (/^\s*$/) {
      # Ignore empty lines
    } else {
      return 0;
    }
  }
  return 1;
}


# Bert_IRSSI_Format - Bert's IRSSI theme, based on elho, which should also work
sub Bert_IRSSI_Format($$$$)
{
  my ($lines_ref, $records_ref, $nlines_ref, $err_ref) = @_;

  $$nlines_ref = 0;
  foreach (@$lines_ref) {
    $$nlines_ref++;
    $$err_ref = $_;
    next if /^---/;		# IRSSI comment about logging start/stop
    next if /^[0-9:]+\s*[<>-]+ \| (\S+).*( has (?:joined|left).*)/;
    next if /^[0-9:]+\s*«Quit» \| (\S+).* has signed off/;
    next if /^[0-9:]+\s*«[^»]+» \|/; # IRSSI comment about users, topic, etc.
    next if /^[0-9:]+\s*\* \|/;      # Skip a /me command
    next if /^\s*$/;		     # Skip empty line
    if (/^(?:\w\w\w\d\d )?\[?(\d\d):(\d\d)\]?[\s@+%]*(\S+) \| (.*)/) {
      push(@$records_ref, {type=>'i', speaker=>$3, text=>$4,
			   time=> 3600 * $1 + 60 * $2});
    } else {
      return 0;
    }
  }
  return 1;
}


# Irssi_Format - logs from Coralie's Irssi
sub Irssi_Format($$$$)
{
  my ($lines_ref, $records_ref, $nlines_ref, $err_ref) = @_;

  $$nlines_ref = 0;
  foreach (@$lines_ref) {
    $$nlines_ref++;
    $$err_ref = $_;
    next if /^---/;		 # IRSSI comment about logging start/stop
    next if /^[0-9:TZ-]+\s+-!-/; # Skip join/leave and other info
    next if /^[0-9:TZ-]+\s+\*/;	 # Skip a /me command
    next if /^\s*$/;		 # Skip empty line
    if (/^[0-9-]+T(\d\d):(\d\d):(\d\d)Z\s+<([^>]+)> (.*)/) {
      push(@$records_ref, {type=>'i', speaker=>$4, text=>$5,
			   time=> 3600 * $1 + 60 * $2 + $3});
    } else {
      return 0;
    }
  }
  return 1;
}


# Qwebirc_paste_format -- copy-paste from the qwebirc web-based client
sub Qwebirc_paste_format($$$$)
{
  my ($lines_ref, $records_ref, $nlines_ref, $err_ref) = @_;

  $$nlines_ref = 0;
  foreach (@$lines_ref) {
    $$nlines_ref++;
    $$err_ref = $_;
    next if /^\[[0-9:]+\] ==/;	# Join, quit, change nick, change topic, mode
    next if /^\[[0-9:]+\] \*/;	# A message with /me
    next if /^\s*$/;		# Empty line
    if (/^\[(\d\d):(\d\d)\] <([^>]+)> (.*)$/) {
      push @$records_ref, {type=>'i', speaker=>$3, text=>$4,
			   time=> 3600 * $1 + 60 * $2};
    } else {
      return 0;			# This is not qwebirc
    }
  }
  return 1;
}


# IRCCloud_format - the log format of the IRCCloud web service
sub IRCCloud_format($$$$)
{
  my ($lines_ref, $records_ref, $nlines_ref, $err_ref) = @_;

  $$nlines_ref = 0;
  foreach (@$lines_ref) {
    $$nlines_ref++;
    $$err_ref = $_;
    next if /^#[^ ]+$/;				# IRC channel name
    next if /^\[[0-9 :-]+\] → Joined /;	# IRCCloud joined the channel
    next if /^\[[0-9 :-]+\] → [^ ]+ joined /;	# Somebody joined the channel
    next if /^\[[0-9 :-]+\] ⇐ [^ ]+ quit /;	# Somebody disconnected
    next if /^\[[0-9 :-]+\] ⇐ You disconnected/; # User left IRCCloud
    next if /^\[[0-9 :-]+\] ← [^ ]+ left /;	# Somebody left the channel
    next if /^\[[0-9 :-]+\] — [^ ]+ /;		# A /me line
    next if /^\[[0-9 :-]+\] \* [^ ]+ /;		# Changed nick, changed mode...
    if (/^\[[0-9-]+ (\d\d):(\d\d):(\d\d)\] <([^>]+)> (.*)$/) { # $4 said $5
      push @$records_ref, {type=>'i', speaker=>$4, text=>$5,
			   time=> 3600 * $1 + 60 * $2 + $3};
    } else {
      return 0;					# Not an IRCCloud log line
    }
  }
  return 1;					# All lines recognized
}


# Quassel_paste_format -- copy-paste from the Quassel chat window
sub Quassel_paste_format($$$$)
{
  my ($lines_ref, $records_ref, $nlines_ref, $err_ref) = @_;

  # In fact, the date and time between the square brackets can be
  # anything, including month names and arbitrary punctuation. We only
  # look for hh:mm and hh:mm:ss, with or without pm.
  #
  $$nlines_ref = 0;
  foreach (@$lines_ref) {
    $$nlines_ref++;
    $$err_ref = $_;
    next if /^\[.*?\] -->/;		# Somebody joined the channel
    next if /^\[.*?\] <--/;		# Somebody quit the channel
    next if /^\[.*?\] <->/;		# Somebody changed nick
    next if /^\[.*?\] \* /;		# Change of topic, channel created...
    next if /^\[.*?\] -\*-/;		# Somebody used /me
    next if /^\[.*?\] \*\*\*/;		# Channel mode change
    next if /^\[.*?\] - \{/;		# Message "Day changed to ..."
    next if /^\s*$/;			# Skip empty line
    if (/^\[[^]]*(\d\d?):(\d\d)(?::(\d\d))?\s*pm[^]]*\] <([^>]+)> (.*)$/i) {
      push @$records_ref, {type=>'i', speaker=>$4, text=>$5,
			   time=> 3600 * $1 + 60 * (12 + $2) + ($3 // 0)};
    } elsif (/^\[[^]]*(\d\d?):(\d\d)(?::(\d\d))?[^]]*\] <([^>]+)> (.*)$/){
      push @$records_ref, {type=>'i', speaker=>$4, text=>$5,
			   time=> 3600 * $1 + 60 * $2 + ($3 // 0)};
    } elsif (/^\[.*?\] <([^>]+)> (.*)$/) {
      push @$records_ref, {type=>'i', speaker=>$1, text=>$2};
    } else {
      return 0;
    }
  }
  return 1;
}


# Plain_Text_Format -- a simple text format as a scribe might write in an editor
sub Plain_Text_Format($$$$)
{
  my ($lines_ref, $records_ref, $nlines_ref, $err_ref) = @_;

  # This format is meant for taking minutes without IRC. Example:
  #
  #     Topic: Closing issues
  #     Jim: I want to talk about issue 1.
  #     ... And 2, if possible.
  #     [General agreeement]
  #
  # Lines should not start with dates or times, or with bracketed
  # nicknames ("<...>"), as in typical IRC logs. E.g., the following
  # lines cause the parser to conclude that the input is *not*
  # Plain_Text_Format:
  #
  # *   09:34:14 <Sue> Topic: next meeting
  # *   2007-04-04 10:50 Jim: +1
  # *   <Aude> Not now.
  #
  $$nlines_ref = 0;
  foreach (@$lines_ref) {
    $$nlines_ref++;
    $$err_ref = $_;
    return 0 if /^[0-9:-]+[:-][0-9:-]/;		# Seems to start w/ a date/time
    return 0 if /^<[^ >]+> /;			# Seems to start with a <nick>
    if (/^(.+)$/) {				# Not empty
      push (@$records_ref, {type=>'i', speaker=>'scribe', text=>$1});
    }
  }
  return 1;
}


# fc_uniq -- return the list of case-insensitively distinct strings in a list
sub fc_uniq(@)
{
  my %seen;
  return grep {!$seen{fc $_}++} @_;
}


# repository_to_url -- expand a repository name to a full URL, or undef
sub repository_to_url($)
{
  my ($repo) = @_;

  # A full repository URL is "BASE_URL/OWNER/REPO". If BASE_URL is
  # missing, use the one from the previous repo in the list, or
  # https://github.com/. If OWNER is missing, use the one from the
  # previous repo, or "w3c".
  #
  return $repositories[0] if ! $repo; # First repo or undef

  my ($base, $owner, $name) = $repo =~
      /^([a-z]+:\/\/(?:[^\/?#]*\/)*?)?([^\/?#]+\/)?([^\/?#]+)\/?$/i;

  return "$base$owner$name" if $base;	# Just omit the final /, if any
  return @repositories ? $repositories[0] =~ s/[^\/]+\/[^\/]+$/$owner$name/r :
      "https://github.com/$owner$name" if $owner;
  return undef if ! $name;	# Malformed repo name
  return "https://github.com/w3c/$name" if ! @repositories; # Assume w3c
  return $repositories[0] =~ s/[^\/]+$/$name/r;	# Copy base/owner from previous
}


# to_mathml -- call latexmlmath to convert a LaTeX math expression to MathML
sub to_mathml($)
{
  my ($s) = @_;
  my ($in, $out);
  $in = $s;
  $in =~ s/\\/\\\\/g;
  $in =~ s/\"/\\\"/g;
  $in =~ s/\$/\\\$/g;
  $in =~ s/\`/\\\`/g;
  # $out = `latexmlmath "$in" 2>/dev/null`;
  $out = decode('UTF-8', `latexmlmath "$in" 2>/dev/null`);
  push(@diagnostics, "Failed math formula: $s") if $? != 0;
  return $s if $? != 0;		# An error occurred, return original string
  $out =~ s/<\?xml[^>]*\?>\n?//;
  $has_math = 1;
  return $out;
}


{
  my %tag = ('_' => 'u', '/' => 'em', '*' => 'strong', '`' => 'code');

  # to_emph -- replace emphasis marks and math
  sub to_emph($);
  sub to_emph($)
  {
    # Note: $` and $' must be stored in local variables before the
    # recursive call, because they are global variables and might be
    # changed in that call.
    #
    for ($_[0]) {
      if (m{(?:^|\s|\p{P})\K([_/*`])(.+?)\g{1}(?=\p{P}|\s|$)}) {
	my ($a, $z, $t, $m) = ($`, $', $1, $2);
	return to_emph($a)."<$tag{$t}>".to_emph($m)."</$tag{$t}>".to_emph($z);
      } elsif (/(?:^|[^\\])\K\$\$[^\$]+\$\$/) { # $$...$$ not preceded by a '\'
	my ($a, $m, $z) = ($`, $&, $');
	return to_emph($a) . to_mathml($m) . to_emph($z);
      } elsif (/(?:^|[^\\])\K\$[^\$]+\$/) {	# $...$ not preceded by a '\'
	my ($a, $m, $z) = ($`, $&, $');
	return to_emph($a) . to_mathml($m) . to_emph($z);
      } elsif (/\\\$/) {			# Escaped $
	my ($a, $z) = ($`, $');
	return to_emph($a) . '$' . to_emph($z);
      } else {
	return $_;
      }
    }
  }
}


# break_url -- apply -urlDisplay option to a URL
sub break_url($)
{
  my ($s) = @_;

  # HTML delimiters are already escaped.

  # If the URL is a well-known one, replace it with an
  # abbreviation. Otherwise, if the urlDisplay option is 'break',
  # insert <wbr> tags to make the URL breakable. Otherwise, if the
  # urlDisplay option is 'shorten', elide the middle part of the
  # URL. Otherwise return the URL unchanged.
  return "$1/<wbr>$2"
      if $s =~ /^https:\/\/github.com\/([^\/]+)\/([^\/]+)\/?$/;
  return "$1/<wbr>$2#$4"
      if $s =~ /^https:\/\/github.com\/([^\/]+)\/([^\/]+)\/(issues|pull)\/([0-9]+)$/;
  return "$1/<wbr>$2#$4 (comment)"
      if $s =~ /^https:\/\/github.com\/([^\/]+)\/([^\/]+)\/(issues|pull)\/([0-9]+)#issuecomment-/;
  return $s =~ s|/\b|/<wbr>|gr
      if $url_display eq 'break';
  return $s =~ s/^((?:[^&]|&[^;]+;){5})(?:[^&]|&[^;]+;)*((?:[^&]|&[^;]+;){6})$/$1…$2/r
      if $url_display eq 'shorten';
  return $s;
}


# mklink -- return HTML for a URL with anchortext: link, image or just text
sub mklink($$$$)
{
  my ($link, $type, $url, $anchortext) = @_;
  # $link determines whether to make a link (>0) or just show the text (<0).
  # $type determines whether to make a text ("->") or an image ("-->").

  $url = esc($url);
  if ($link > 0) {
    my $s = '<a href="' . $url . '">';
    if ($type eq '-->') {
      $s .= '<img src="' . $url . '" alt="' . esc($anchortext) . '">';
    } elsif ($anchortext ne '') {
      $s .= esc($anchortext, $emphasis);
    } else {
      $s .= break_url($url); # Otherwise the URL itself is the anchor text
    }
    return "$s</a>";
  } else {
    return $anchortext ne '' ? esc($anchortext) : break_url($url);
  }
}


# esc -- escape HTML delimiters (<>&"), optionally handle emphasis & Ralph links
sub esc($;$$$$);
sub esc($;$$$$)
{
  my ($s, $emph, $link, $break_urls, $github) = @_;
  my ($replacement, $pre, $url, $post, $type, $r);

  if ($link) {
    # Wrap Ralph-links and bare URLs in <a>.
    # 1a) A double-quoted Ralph link: ... -> URL "ANCHOR" ...
    # 1b) A single-quoted Ralph link: ... -> URL 'ANCHOR' ...
    # 1a) An unquoted Ralph link: ... -> URL ANCHOR
    # 2) A Xueyuan link: ANCHOR -> URL
    # 3) An Ivan link: ... -> ANCHOR URL ...
    # 4a) A double-quoted inverted Xueyuan link: ... URL -> "ANCHOR" ...
    # 4b) A single-quoted inverted Xueyuan link: ... URL -> 'ANCHOR' ...
    # 4c) An unquoted inverted Xueyuan link: ... URL -> ANCHOR
    # 5) A markdown link: ... [ANCHOR](URL)
    # 6) A bare URL: ... URL ...
    # With --> instead of ->, the link is embedded as an image (<img>).
    # If $link < 0, omit the <a> tag and just insert the text or image.

    # Loop until we found all URLs.
    $replacement = '';
    while (($pre, $url, $post) = $s =~ /^(.*?)($urlpat)(.*)$/i) {
      # Look for "->" or "-->" before or after the URL.
      if ($pre =~ /(--?>) *$/p) { # Ralph, Xueyuan or missing anchor text
	$type = $1;
	$pre = $`;
	if ($post =~ /^ *"([^"\t]*)"/p || $post =~ /^ *'([^'\t]*)'/p ||
	    $post =~ /^ *([^'" \t][^\t]*[^ \t]) */p ||
	    $post =~ /^ *([^'" \t]) */p) { # Ralph link
	  $replacement .= esc($pre, $emph, 0, 0, $github)
	      . mklink($link, $type, $url, $1);
	  $s = $';
	} elsif ($pre =~ / *([^ \t][^\t]*[^ \t]|[^ \t]) *$/p) {	# Xueyuan link
	  $replacement .= esc($`, $emph, 0, 0, $github)
	      . mklink($link, $type, $url,$1);
	  $s = $post;
	} else {		# Missing anchor text
	  $replacement .= esc($pre, $emph, 0, 0, $github)
	      . mklink($link, $type, $url, '');
	  $s = $post;
	}
      } elsif ($pre =~ /(--?>) *(.+?) *$/p) { # Ivan link
	$replacement .= esc($`, $emph, 0, 0, $github)
	    . mklink($link, $1, $url, $2);
	$s = $post;
      } elsif ($post =~ /^ *(--?>) *"([^"\t]*)"/p ||
	       $post =~ /^ *(--?>) *'([^'\t]*)'/p ||
	       $post =~ /^ *(--?>) *([^ \t][^\t]*[^ \t]) */p ||
	       $post =~ /^ *(--?>) *([^ \t]) */p ||
	       $post =~ /^ *(--?>) *()/p) { # Inverted Xueyuan link
	$replacement  .= esc($pre, $emph, 0, 0, $github)
	    . mklink($link, $1, $url, $2);
	$s = $';
      } elsif ($post =~ /^\)/ && $pre =~ /!\[([^\]]+)\]\($/p) { # Markdown image
	$r = $1;
        $replacement .= esc($`) . mklink($link, "-->", $url, $r);
    	$s = $post =~ s/^\)//r;
      } elsif ($post =~ /^\)/ && $pre =~ /\[([^\]]+)\]\($/p) { # Markdown link
	$r = $1;
        $replacement .= esc($`, $emph) . mklink($link, "->", $url, $r);
    	$s = $post =~ s/^\)//r;
      } else {					# Bare URL.
    	$replacement .= esc($pre, $emph, 0, 0, $github)
	    . mklink($link, '->', $url, '');
    	$s = $post;
      }
    }
    $s = $replacement . esc($s, $emph, 0, 0, $github);
  } elsif ($break_urls) {	# Shorten or break URLs
    $s = esc($s, $emph);
    $s =~ s/($urlpat)/break_url($1)/gie;
  } elsif ($github) {
    $replacement = '';
    while ($s =~ /(?:^|\W)\K((?:[a-z0-9._-]+\/)?[a-z0-9._-]+)?#([0-9]+)(?=\W|$)/i) {
     $s = $';
     my ($repo, $issue) = ($1 // '', $2);
     $replacement .= esc($`, $emph);
     $replacement .=  ($r = repository_to_url($repo))
      ? '<a href="'.esc("$r/issues/$issue")."\">$repo#$issue</a>"
      : "$repo#$issue";
    }
    $s = $replacement . esc($s, $emph);
  } else {
    $s =~ s/&/&amp;/g;
    $s =~ s/</&lt;/g;
    $s =~ s/>/&gt;/g;
    $s =~ s/"/&quot;/g;
    if ($emph) {
      $s =~ s/:-\)/☺/g;
      $s =~ s/;-\)/😉\x{FE0E}/g;
      $s =~ s/:-\(/☹/g;
      $s =~ s{:-/}{😕\x{FE0E}}g;
      $s =~ s/,-\)/😜\x{FE0E}/g;
      $s =~ s{\\o/}{🙌\x{FE0E}}g;
      $s =~ s/(?:^|[^-])\K--&gt;/⟶/g;
      $s =~ s/(?:^|[^-])\K-&gt;/→/g;
      $s =~ s/(?:^|[^=])\K==&gt;/⟹/g;
      $s =~ s/(?:^|[^=])\K=&gt;/⇒/g;
      $s =~ s/&lt;--(?!-)/⟵/g;
      $s =~ s/&lt;-(?!-)/←/g;
      $s =~ s/&lt;==(?!=)/⟸/g;
      $s =~ s/&lt;=(?!=)/⇐/g;
      $s = to_emph($s);		# Italics, bold, underline, monospace, math
    }
  }
  return $s;
}


# is_cur_scribe -- true if $nick is in %$curscribes_ref, ignores trailing "_"
sub is_cur_scribe($$)
{
  my ($nick, $curscribes_ref) = @_;

  return $$curscribes_ref{fc($nick =~ s/_+$//r)} || $$curscribes_ref{'*'};
}


# add_scribes -- add scribes to the scribe list and the current scribes
sub add_scribes($$$$)
{
  my ($names, $curscribes_ref, $scribes_ref, $scribenames_ref) = @_;

  # We may assume $names matches zero or more comma-separated $scribepat
  foreach (split(/ *, */, $names)) {	# Split at commas
    my ($nick, $real) = /^$scribepat$/;	# Split into nick and real name
    my $n = fc($nick =~ s/_+$//r);	# Case-insensitive, without trailing _
    $$curscribes_ref{$n} = 1;		# Add nick as current scribe
    push @$scribes_ref, $n;		# Add nick to overall scribe list
    # Add a new real name, or use the nick as real name if there was none.
    if ($real) {$$scribenames_ref{$n} = $real;}
    elsif (!$$scribenames_ref{$n}) {$$scribenames_ref{$n} = $nick;}
  }
}


# delete_scribes -- remove from current scribe list
sub delete_scribes($$)
{
  my ($names, $curscribes_ref) = @_;

  # We may assume $names matches zero or more comma-separated $scribepat
  foreach (split(/ *, */, $names)) {	# Split at commas
    my ($nick, $real) = /^$scribepat$/;	# Split into name and real name
    my $n = fc($nick =~ s/_+$//r);	# Case-insensitive, without trailing _
    delete $$curscribes_ref{$n};	# Remove from curscribes
  }
}


# link_to_recording -- return an HTML link to the recording at $time, or ""
sub link_to_recording($$)
{
  my ($url, $time) = @_;
  my ($offset, $endoffset);

  return '' if !defined $url || !defined $recordingstart || !defined $time;
  $offset = $time - $recordingstart;
  # If they are more than 8 hours apart, we assume we're comparing
  # across midnight and add 24 hours.
  $offset += 24 * 3600 if $offset < -8 * 3600;
  return '' if $offset < 0;	# We're before the start of the recording

  # Check if we are already after the end of the recording.
  if (defined $recordingend) {
    $endoffset = $recordingend - $time;
    $endoffset += 24 * 3600 if $endoffset < -8 * 3600;
    return '' if $endoffset <= 0;
  }
  return sprintf " <a href=\"%1\$s#t=%2\$s\" class=recording title=\"matching video record\">🎞\x{FE0E}</a>", esc($url), $offset;
}


# add_repositories -- expand repository names to full URLs and remember them
sub add_repositories($)
{
  my $repos = shift;
  my $r;

  # $repos is a comma- or space-separated list of possibly abbreviated
  # repository names. Expand them to full URLs and prefix the
  # resulting list of URLs to the global @repositories. E.g.,
  # "foo/bar, other/bar, baz" is expanded to
  # "https://github.com/foo/bar, https://github.com/other/bar,
  # https://github.com/other/baz".
  #
  foreach (split /[ ,]+/, $repos) {
    if (($r = repository_to_url($_))) {
      unshift @repositories, $r;
    } else {
      push @diagnostics, "Could not interpret as a repository: $_";
    }
  }
}

# remove_repositories -- remove one or more repositories from the list
sub remove_repositories($)
{
  my ($repos) = @_;
  my $r;

  foreach (split /[ ,]+/, $repos) {
    if (($r = repository_to_url($_))) {
      @repositories = grep $_ ne $r, @repositories;
    } else {
      push @diagnostics, "Could not interpret as a repository: $_";
    }
  }
}


# make_id -- make a unique ID based using a hash of a given text
sub make_id($)
{
  my $hash = 0;
  $hash = (($hash + $_) << 7) + ($hash >> 11) foreach unpack('c*', $_[0]);
  $hash &= 0xFFFF;
  $hash++ while exists $ids{$hash};
  $ids{$hash} = 1;
  return sprintf "%04x", $hash;
}


# Main body
<<<<<<< HEAD
my $revision = '$Revision: HEAD-232 $'
  =~ s/\$Revision: //r
  =~ s/ \$//r;
my $versiondate = '$Date: Thu Sep 19 18:48:52 2024 UTC $'
=======
my $revision = '$Revision: hash-ids-230 $'
  =~ s/\$Revision: //r
  =~ s/ \$//r;
my $versiondate = '$Date: Wed Sep 18 18:30:11 2024 UTC $'
>>>>>>> 7dd0ae32
  =~ s/\$Date: //r
  =~ s/ \$//r;

my @scribes;			# List of scribes
my %scribenames;		# Map scribe nicknames to real names
my @records;			# Array of parsed lines
my $date;			# Date of the meeting
my $meeting = "(MEETING TITLE)"; # Name of the meeting (HTML-escaped)
my $prev_meeting = '';		# HTML-formatted link to previous meeting
my $next_meeting = '';		# HTML-formatted link to next meeting
my %present;			# List of participants
my %regrets;			# List of regrets
my $minutes_url;		# URL of the minutes according to RRSAgent
my $logging_url;		# URL of the log according to RRSAgent
my $agenda = '';		# HTML-formatted link to an agenda
my %chairs;			# List of meeting chairs
my %lastspeaker;		# Current speaker (separate for each scribe)
my $speakerid = 's00';		# Generates unique ID for each speaker
my $has_slides = 0;		# Set to 1 if there is at least one slideset
my $lastslideset;		# URL of the slideset being presented
my $embeddedslideset;           # id of the link element that embeds a data url
                                # encoding of the slideset (for i-slide)
my $embeddedslidesetcounter = 0;# counter of embedded slidesets
my $recording;         		# URL of the recording of the meeting
my $recording_link;		# HTML-formatted link to the recording
my %speakers;			# Unique ID for each speaker
my %namedanchors;		# Set of already used IDs for NamedAnchorsHere
my %curscribes;			# Indexes are the current scribenicks
my %verbatim;			# End of preformatted mode for nick: ``` or ]]
my $agenda_icon = '<img alt="Agenda." title="Agenda" ' .
  'src="https://www.w3.org/StyleSheets/scribe2/chronometer.png">';
my $irclog_icon = '<img alt="IRC log." title="IRC log" ' .
  'src="https://www.w3.org/StyleSheets/scribe2/text-plain.png">';
my $previous_icon = '<img alt="Previous meeting." title="Previous meeting" ' .
  'src="https://www.w3.org/StyleSheets/scribe2/go-previous.png">';
my $next_icon = '<img alt="Next meeting." title="Next meeting" ' .
  'src="https://www.w3.org/StyleSheets/scribe2/go-next.png">';
my $w3clogo = '<a href="https://www.w3.org/"><img src="https://www.w3.org/' .
  'StyleSheets/TR/2016/logos/W3C" alt=W3C border=0 height=48 width=72></a>';

my %bots = (fc('RRSAgent') => 1, # Nicks that probably aren't scribe
	    fc('trackbot') => 1,
	    fc('ghurlbot') => 1,
	    fc('gb') => 1,
	    fc('github-bot') => 1,
	    fc('agendabot') => 1,
	    fc('Zakim') => 1);

my %options = ("team" => sub {$styleset = 'team'},
	       "member" => sub {$styleset = 'member'},
	       "fancy" => sub {$styleset = 'fancy'},
	       "embedDiagnostics!" => \$embed_diagnostics,
	       "implicitContinuations!" => \$implicitcont,
	       "allowSpaceContinuation!" => \$spacecont,
	       "keepLines!" => \$keeplines,
	       "urlDisplay=s" => sub {
		 if ($_[1] =~ /^(?:break|shorten|full$)/i) {$url_display=$_[1]}
		 else {die "--urlDisplay must be break, shorten or full\n"}},
	       "final!" => \$final,
	       "draft!" => sub {$final = ! $_[1]},
	       "scribenick=s" => \$scribenick,
	       "dashTopics!" => \$dash_topics,
	       "useZakimTopics!" => \$use_zakim,
	       "scribeOnly!" => \$scribeonly,
	       "emphasis!" => \$emphasis,
	       "mathjax=s" => \$mathjax,
	       "islide=s" => \$islide,
	       "oldStyle!" => \$old_style,
	       "stylesheet:s" => \$stylesheet,
	       "logo:s" => \$logo,
	       "nologo" => sub {$logo = ''},
	       "collapseLimit:i" => \$collapse_limit,
	       "githubIssues!" => \$github,
	       "ghurlbot!" => \$ghurlbot,
	       "minutes=s" => \$minutes_url);
my @month = ('', 'January', 'February', 'March', 'April', 'May', 'June', 'July',
	     'August', 'September', 'October', 'November', 'December');

# Automatically encode output to stdout and stderr as UTF-8. We do not
# automatically decode stdin as UTF-8, because the program might
# occasionally be used on old files that are in Latin-1.
# guess_encoding() below detects that case.
#
binmode(STDOUT, ':utf8');
binmode(STDERR, ':utf8');

GetOptionsFromString($ENV{"SCRIBEOPTIONS"}, %options) if $ENV{"SCRIBEOPTIONS"};
GetOptions(%options) or pod2usage(2);

# Step 1: Read all lines into a temporary array; replace tabs by
# spaces and remove carriage returns and newlines; then try each
# parser in turn to parse them into records, until one succeeds.
#
do {
  local $/;
  my $input = <>;
  # Try to guess the encoding: ASCII, UTF-8/16/32 or Latin-1.
  my $decoder = guess_encoding($input, 'latin-1');
  # Decode the input. If not known or ambiguous, try UTF-8.
  $input = ref($decoder) ? $decoder->decode($input) : decode('UTF-8', $input);
  # Split into lines, remove newlines, replace tabs by spaces.
  my @input = map tr/\t/ /r, split(/\r?\n/, $input);
  $input[0] =~ s/^\x{FEFF}// if scalar @input; # Remove the BOM, if any
  my ($nlines, $errline, $n, $e) = (0, '', 0, '');
  do {
    last if &$_(\@input, \@records, \$n, \$e);
    ($nlines, $errline) = ($n, $e) if $n > $nlines;
    @records = ();
  } foreach (@parsers);
  push(@diagnostics, 'Input is empty.') if !@records && !$nlines;
  push(@diagnostics, "Unrecognized input at line $nlines: $errline")
      if !@records && $nlines;
};

# Step 2: Process s/old/new/ and i/where/what/ commands.
#
# First mark all s/// and i/// lines as 'c', so that they don't get
# changed by other s/// lines. Then loop over all lines again and
# apply the substitutions and insertions. Successful s/// and i///
# become of type 'o' (omit).
#
# If people try to use s/// to replace URLs and they copy-paste the
# URLs from certain old minutes, there might be zero-width non-joiner
# characters in the URLs. Remove them before matching.
#
foreach (@records) {
  $_->{type} = 'c' if
      $_->{text} =~ /^ *(s|i)(\/|\|)(.*?)\2(.*?)(?:\2([gG])? *)?$/;
}

for (my $i = 0; $i < @records; $i++) {

  if ($records[$i]->{type} eq 'c' &&
      $records[$i]->{text} =~ /^ *(s|i)(\/|\|)(.*?)\2(.*?)(?:\2([gG])? *)?$/) {
    my ($cmd, $delim, $old, $new, $global) = ($1, $2, $3, $4, $5);
    my $old2 = $old =~ s/\x{200C}//gr;		# Version without any U+200C

    push(@diagnostics, "Warning: ‘$records[$i]->{text}’ interpreted as replacing ‘$old’ by ‘$new’")
	if $cmd eq 's' && $new =~ /\Q$delim\E/;
    push(@diagnostics, "Warning: ‘$records[$i]->{text}’ interpreted as inserting ‘$new’ before ‘$old’")
	if $cmd eq 'i' && $new =~ /\Q$delim\E/;

    if ($cmd eq 'i') {				# i/where/what/
      my $j = $i - 1;
      $j-- until $j < 0 || ($records[$j]->{type} eq 'i' &&
			    ($records[$j]->{text} =~ /\Q$old\E/ ||
			     $records[$j]->{text} =~ /\Q$old2\E/));
      if ($j >= 0) {
	splice(@records, $j, 0,
	       {type=>'i',speaker=>$records[$i]->{speaker},text=>$new});
	$i++;			# All records shifted by the splice
	$records[$i]->{type} = 'o';
	push(@diagnostics, 'Succeeded: ' . $records[$i]->{text});
      } else {
	push(@diagnostics, 'Failed: ' . $records[$i]->{text});
      }

    } elsif (! defined $global) {		# s/old/new/
      my $j = $i - 1;
      $j-- until $j < 0 || ($records[$j]->{type} eq 'i' &&
			    ($records[$j]->{text} =~ s/\Q$old\E/$new/ ||
			     $records[$j]->{text} =~ s/\Q$old2\E/$new/));

      push(@diagnostics,
	   ($j >= 0 ? 'Succeeded: ' : 'Failed: ') . $records[$i]->{text});
      $records[$i]->{type} = 'o' if $j >= 0; # Omit successful command

    } else {					# s/old/new/g or .../G
      my $n = 0;
      for (0 .. ($global eq 'g' ? $i-1 : @records-1)) {
	$n++ if $records[$_]->{type} eq 'i' &&
	    ($records[$_]->{text} =~ s/\Q$old\E/$new/ ||
	     $records[$_]->{text} =~ s/\Q$old2\E/$new/);
      }
      push(@diagnostics,
	   ($n ? "Succeeded $n times: " : "Failed: ") . $records[$i]->{text});
      $records[$i]->{type} = 'o' if $n; # Omit successful command
    }
  }
}

# Step 3: Search for scribeOptions, as they may affect the whole log.
#
foreach my $p (@records) {
  if ($p->{text} =~ /^ *scribeoptions *: *(.*?) *$/i) {
    Getopt::Long::Configure("pass_through");
    my ($ret, $args) = GetOptionsFromString($1, %options);
    push(@diagnostics, 'Unknown option in scribeoptions: ' . join(' ', @$args))
	if scalar @$args;
    $p->{type} = 'o';			# Omit line from output
  }
}

# Step 4: Find the initial scribe(s).
#
# The first scribe/scribenick command is also assumed to apply to the
# lines that come before it, so search for that first command (unless
# --scribenick was given on the command line). If no command is found,
# assume the person who typed most was the scribe. And if nobody typed
# anything, set the scribe to '*'.
#
# The hash %count is also used further down to print the list of
# people who were active on IRC in the diagnostics.
#
my %count;
foreach (@records) {
  $count{$_->{speaker}}++ if $_->{type} eq 'i' && !$bots{fc($_->{speaker})};
}
while (!defined $scribenick && (my ($i,$p) = each @records)) {
  if ($p->{text} =~ /^ *scribe(?:nick)? *\+[:：]? *$/i) {
    $scribenick = $p->{speaker};
  } elsif ($p->{text} =~ /^ *scribe(?:nick)? *(?:[:：]|\+[:：]?) *($scribepat(?:, *$scribepat)*)$/i) {
    $scribenick = $1;
  }
}
if (!defined $scribenick) {
  $scribenick = (sort {$count{$b} <=> $count{$a}} sort keys %count)[0];
  # If still undef, it means there are no lines at all...
  $scribenick = '*' if !defined $scribenick;
  push(@diagnostics, "No scribenick or scribe found. Guessed: $scribenick");
}
add_scribes($scribenick, \%curscribes, \@scribes, \%scribenames);

# Step 5: Interpret each record, collect topics, actions, etc.
#
# Interpret each line. %curscribes is the current set of scribes in lowercase.
# $lastspeaker is the current speaker, for use in continuation lines.
# $lastspeaker is set to foo whenever the scribe writes "foo: ...".
#
for (my $i = 0; $i < @records; $i++) {
  my $is_scribe = is_cur_scribe($records[$i]->{speaker}, \%curscribes);
  $_ = $records[$i]->{text};
  $records[$i]->{id} = make_id($_);

  if ($records[$i]->{type} eq 'o') {
    # This record was already processed

  } elsif (/^ *$/) {
    $records[$i]->{type} = 'o';		# Omit empty line

  } elsif (/^ *(```|\[\[) *$/ &&	# Start preformatted text
      !exists $verbatim{$records[$i]->{speaker}}) {
    $verbatim{$records[$i]->{speaker}} = $1 eq "```" ? "```" : "]]";
    if ($is_scribe) {
      $records[$i]->{text} = "";	# Next lines will be appended
      $records[$i]->{type} = 'D';	# Preformatted text by scribe
    } else {
      $records[$i]->{type} = 'o';	# Omit this record
    }

  } elsif (/ *(```|\]\]) *$/ &&		# End of preformatted text
      ($verbatim{$records[$i]->{speaker}} // "") eq $1) {
    $records[$i]->{type} = 'o';			# Omit this record
    delete $verbatim{$records[$i]->{speaker}};	# Remove verbatim mode

  } elsif (exists $verbatim{$records[$i]->{speaker}}) { # Preformatted text
    if ($is_scribe) {
      # Scribe's verbatim text is collected into a single record
      my $j = $i - 1;
      $j-- while $records[$j]->{type} eq 'o' ||
	  $records[$j]->{speaker} ne $records[$i]->{speaker};
      $records[$j]->{text} .= $records[$i]->{text} . "\n"; # Append to 1st line
      $records[$i]->{type} = 'o';			   # Omit this record
    } else {
      $records[$i]->{type} = 'I';		# Mark as preformatted line
    }

  } elsif (/^ *present *[:：=] *(.*?) *$/i) {
    if ($records[$i]->{speaker} eq 'Zakim' && !$use_zakim) {} # Ignore Zakim?
    elsif ($1 eq '(no one)') {%present = ()}
    else {%present = map {fc($_) => $_} split(/ *, */, $1)}
    $records[$i]->{type} = 'o';		# Omit line from output

  } elsif (/^ *present *\+[:：]? *$/i) {
    $present{fc $records[$i]->{speaker}} = $records[$i]->{speaker};
    $records[$i]->{type} = 'o';		# Omit line from output

  } elsif (/^ *present *\+[:：]? *(.*?) *$/i) {
    $present{fc $_} = $_ foreach split(/ *, */, $1);
    $records[$i]->{type} = 'o';		# Omit line from output

  } elsif (/^ *present *-[:：]? *(.*?) *$/i) {
    delete $present{fc $_} foreach split(/ *, */, $1);
    $records[$i]->{type} = 'o';		# Omit line from output

  } elsif (/^ *regrets? *[:：] *(.*?) *$/i) {
    %regrets = map { fc($_) => $_ } split(/ *, */, $1);
    $records[$i]->{type} = 'o';		# Omit line from output

  } elsif (/^ *regrets? *\+[:：]? *$/i) {
    $regrets{fc $records[$i]->{speaker}} = $records[$i]->{speaker};
    $records[$i]->{type} = 'o';		# Omit line from output

  } elsif (/^ *regrets? *\+[:：]? *(.*?) *$/i) {
    $regrets{fc $_} = $_ foreach split(/ *, */, $1);
    $records[$i]->{type} = 'o';		# Omit line from output

  } elsif (/^ *regrets? *-[:：]? *(.*?) *$/i) {
    delete $regrets{fc $_} foreach split(/ *, */, $1);
    $records[$i]->{type} = 'o';		# Omit line from output

  } elsif (/^ *repo(?:s|sitory|sitories)? *(?:[:：]|\+[:：]?) *(.*?) *$/i ||
      /^ *(?:ghurlbot|gb) *, *(?:discuss(?:ing)?|use|using|take +up|taking +up|this +(?:will +be|is)) +(.*?) *$/i) {
    $records[$i]->{type} = 'repo';	# Mark as repository line
    $records[$i]->{text} = $1;

  } elsif (/^ *repo(?:s|sitory|sitories)? *-[:：]? *([^ ].*)$/i ||
    /^ *(?:ghurlbot|gb) *, *(?:forget|drop|remove|don't +use|do +not +use) +([^ ].*)$/i) {
    $records[$i]->{type} = 'drop';	# Mark as drop-repository line
    $records[$i]->{text} = $1;

  } elsif (/^ *slides(?:et)? *[:：] *(.*?($urlpat).*)$/i) {
    $records[$i]->{type} = 'slideset';	# Mark as slideset line
    $records[$i]->{text} = $1;
    $lastslideset = $2;
    $records[$i]->{archive} = "";
    # For Google slides, we download a PDF export of the slideset
    # and store it as base64 data URL
    if ($lastslideset =~ /https:\/\/docs\.google\.com\/presentation\/d\/[^\/]+\//) {
	my $pdfexport = $lastslideset;
	$pdfexport =~ s/(https:\/\/docs\.google\.com\/presentation\/d\/[^\/]+)\/.*$/$1\/export?format=pdf/;
	my $response = $ua->get($pdfexport);
	if ($response->is_success) {
	    $embeddedslidesetcounter++;
	    $embeddedslideset = "slideset-data-" . $embeddedslidesetcounter;
	    $records[$i]->{archive} = " (<a id='" . $embeddedslideset ."' href='data:application/pdf;base64," . encode_base64($response->decoded_content) . "'>archived PDF copy</a>)";
	}
    }
    $has_slides = 1;

  } elsif (/^ *slides(?:et)? *[:：]/i) { # Forget the slideset
    $records[$i]->{type} = 'd' if $is_scribe;
    $lastslideset = undef;
    $embeddedslideset = undef;

  } elsif (/^ *\[ *slide *(\d+) *\] *$/i && $lastslideset) {
    $records[$i]->{type} = 'slide';	# Mark as slide line
    my $slidenumber = $1;
<<<<<<< HEAD
    # Put ref in {archive}, with fragment #page=n for embedded slideset.
    if ($embeddedslideset) {
	$records[$i]->{archive} = $embeddedslideset . "#" . "page=" . $slidenumber;
    }
=======
>>>>>>> 7dd0ae32
    # Put link in {data}, with fragment ID "#n" (or #page=n for PDF URLs).
    $records[$i]->{data} = $lastslideset . "#" .
	($lastslideset =~ /\.pdf/ ? "page=" : "") . $slidenumber;
    $records[$i]->{text} = "$slidenumber";

  } elsif (/^ *recording *[:：] *(.*?($urlpat).*)$/i) {
    $records[$i]->{type} = 'o';		# Omit line from output
    $recording_link = esc($1, $emphasis, 1, 1);
    $recording = $2;

  } elsif (/^ *recording *[:：]/i) {	# Recording but without a URL. Error?
    $records[$i]->{type} = 'd' if $is_scribe;
    $recording = undef;

  } elsif (/^ *recording +(?:is +starting|starts)[. ]*$/i) {
    $records[$i]->{type} = 'o';		# Omit line from output
    $recordingstart = $records[$i]->{time} if defined $records[$i]->{time};

  } elsif (/^ *recording +start(?:ed|s) +at +[:：]([0-9][0-9])[. ]*$/i) {
    $records[$i]->{type} = 'o';		# Omit line from output
    $recordingstart = 3600*floor(($records[$i]->{time} - 60*$1)/3600) + 60*$1
	if defined($records[$i]->{time});


  } elsif (/^ *recording +ends[. ]*$/i) {
    $records[$i]->{type} = 'o';		# Omit line from output
    $recordingend = $records[$i]->{time} if defined $records[$i]->{time};

  } elsif (/^ *recording +end(?:ed|s) +at +[:：]([0-9][0-9])[. ]*$/i) {
    $records[$i]->{type} = 'o';		# Omit line from output
    $recordingend = 3600*floor(($records[$i]->{time} - 60*$1)/3600) + 60*$1
	if defined $records[$i]->{time};

  } elsif (/^ *topic *[:：] *(.*?) *$/i) {
    $records[$i]->{type} = 't';		# Mark as topic line
    $records[$i]->{text} = $1;

  } elsif (/^ *sub-?topic *[:：] *(.*?) *$/i) {
    $records[$i]->{type} = 'T';		# Mark as subtopic line
    $records[$i]->{text} = $1;

  } elsif ($dash_topics && /^ *-+ *$/) {
    my $topicfound = 0;
    for (my $j = $i + 1; $j < @records; $j++) {
      if ($records[$j]->{speaker} eq $records[$i]->{speaker}) {
	$records[$i]->{type} = 't';
	$records[$i]->{text} = $records[$j]->{text} =~ s/^ *(.*?) *$/$1/r;
	$records[$j]->{type} = 'o';
        $topicfound = 1;
	last;
      }
    }

  } elsif ($records[$i]->{speaker} eq 'RRSAgent' && / to generate ([^ #]+)/) {
    $minutes_url = $1;
    $records[$i]->{type} = 'o';		# Ignore this line

  } elsif ($records[$i]->{speaker} eq 'RRSAgent' &&
	   /(?:[Ll]ogging to|recorded in|See) ([^ #]+)/){
    $logging_url = $1;
    $records[$i]->{type} = 'o';		# Ignore this line

  } elsif (/^ *rrsagent,/i) {
    $records[$i]->{type} = 'o';		# Ignore this line

  } elsif ($records[$i]->{speaker} eq 'RRSAgent') {
    # Ignore RRSAgent's list of actions, etc.
    $records[$i]->{type} = 'o';		# Ignore this line

  } elsif (/^ *action *[:：] *(.*?) *$/i ||
	   /^ *action +(.*?(?: to |[:：]).*?) *$/i) {
    $records[$i]->{type} = 'a';		# Mark as action line
    $records[$i]->{text} = $1;

  } elsif (/^ *resol(?:ved|ution) *[:：] *(.*?) *$/i) {
    $records[$i]->{type} = 'r';		# Mark as resolution line
    $records[$i]->{text} = $1;

  } elsif (/^ *issue *[:：] *(.*?) *$/i) {
    $records[$i]->{type} = 'u';		# Mark as issue line
    $records[$i]->{text} = $1;

  } elsif (/^ *agenda *[:：] *($urlpat) *$/i) {
    $agenda = '<a href="' . esc($1) . "\">$agenda_icon</a>\n";
    $records[$i]->{type} = 'o';		# Omit line from output

  } elsif (/^ *agenda *[:：] *(.*?) *$/i) {
    push(@diagnostics, "Found 'Agenda:' not followed by a URL: '$1'.");
    # $records[$i]->{type} = 'o';	# Omit line from output

  } elsif (/^ *meeting *[:：] *(.*?) *$/i) {
    $meeting = esc($1);
    $records[$i]->{type} = 'o';		# Omit line from output

  } elsif (/^ *previous +meeting *[:：] *($urlpat) *$/i) {
    $prev_meeting = '<a href="' . esc($1) . "\">$previous_icon</a>\n";
    $records[$i]->{type} = 'o';		# Omit line from output

  } elsif (/^ *next +meeting *[:：] *($urlpat) *$/i) {
    $next_meeting = '<a href="' . esc($1) . "\">$next_icon</a>\n";
    $records[$i]->{type} = 'o';		# Omit line from output

  } elsif (/^ *(previous|next) +meeting *[:：] *(.*?) *$/i) {
    push(@diagnostics,"Found '$1 meeting:' not followed by a URL: '$2'.");
    # $records[$i]->{type} = 'o';	# Omit line from output

  } elsif (/^ *chairs? *-[:：]? *$/i) {
    delete $chairs{fc $records[$i]->{speaker}}; # Remove speaker from chairs
    $records[$i]->{type} = 'o';		# Omit line from output

  } elsif (/^ *chairs? *-[:：]? *(.*?) *$/i) {
    delete $chairs{fc $_} foreach (split(/ *, */, $1)); # Remove given chairs
    $records[$i]->{type} = 'o';		# Omit line from output

  } elsif (/^ *chairs? *\+[:：]? *$/i) {
    my $s = $records[$i]->{speaker};
    $chairs{fc $s} = $s;		# Add to collected chairs
    $records[$i]->{type} = 'o';		# Omit line from output

  } elsif (/^ *chairs? *[:：] *$/i) {
    push(@diagnostics, "Ignored empty command \"$records[$i]->{text}\"");

  } elsif (/^ *chairs? *([:：]|\+[:：]?) *(.*?) *$/i) {
    %chairs = () if $1 eq ':' || $1 eq '：'; # Reset the list of chairs
    $chairs{fc $_} = $_ foreach (split(/ *, */, $2)); # Add all to chairs list
    $records[$i]->{type} = 'o';		# Omit line from output

  } elsif (/^ *date *[:：] *(\d+ \w+ \d+)/i) {
    $date = $1;
    $records[$i]->{type} = 'o';		# Omit line from output

  } elsif (/^ *scribe(?:nick)? *-[:：]? *$/i) {
    delete_scribes($records[$i]->{speaker}, \%curscribes);
    $records[$i]->{type} = 'o';		# Omit line from output

  } elsif (/^ *scribe(?:nick)? *\+[:：]? *$/i) {
    add_scribes($records[$i]->{speaker}, \%curscribes, \@scribes,\%scribenames);
    $records[$i]->{type} = 'o';		# Omit line from output

  } elsif (/^ *scribe(?:nick)? *[:：] *$/i) {
    push(@diagnostics, "Ignored empty command \"$records[$i]->{text}\"");

  } elsif (/^ *scribe(?:nick)? *([:：]|\+[:：]?) *($scribepat(?:, *$scribepat)*)$/i) {
    %curscribes = () if $1 eq ':' || $1 eq '：'; # Reset scribe nicks
    add_scribes($2, \%curscribes, \@scribes, \%scribenames);
    $records[$i]->{type} = 'o';		# Omit line from output

  } elsif (/^ *scribe *[:：] *([^ ].*?) *$/i) {
    # Probably an old-fashioned scribe command without a nick
    push @scribes, $1;			# Add to collected scribe list
    $records[$i]->{type} = 'o';		# Omit line from output

  } elsif (/^ *scribe(?:nick)? *-[:：]? *([^ ].*)? *$/i) {
    delete_scribes($1, \%curscribes);
    $records[$i]->{type} = 'o';		# Omit line from output

  } elsif ($use_zakim && $records[$i]->{speaker} eq 'Zakim' &&
	   (/^agendum \d+\. "(.*)" taken up/ ||	   # Old Zakim
	    /^agendum \d+ -- (.*)/)) {		   # New Zakim
    $records[$i]->{type} = 't';		# Mark as topic line
    $records[$i]->{text} = $1;
    $records[$i]->{text} =~ s/ -- taken up \[from.*//;

  } elsif ($use_zakim && $records[$i]->{speaker} eq 'Zakim' &&
	   /the attendees (?:were|have been) (.*?),?$/){
    $present{fc $_} = $_ foreach split(/, */, ($1 =~ s/\(no one\)//r));
    $records[$i]->{type} = 'o';		# Omit line from output

  } elsif ($use_zakim && $records[$i]->{speaker} eq 'Zakim' &&
	   /^\.\.\. (.*)$/) {
    my $s = $1;				# See what this is a continuation of
    my $j = $i - 1;
    $j-- while $j >= 0 && ($records[$j]->{text} =~ /^\.\.\. / ||
			   $records[$j]->{speaker} ne 'Zakim');
    if ($j >= 0 && $records[$j]->{text} =~ /the attendees (?:were|have been) /){
      $present{fc $_} = $_ foreach grep($_ ne '', split(/, */, $s));
    } elsif ($j >= 0 && $records[$j]->{text} =~ /, you wanted /) {
      $records[$j]->{text} .= ' ' . $s;
    } elsif ($j >= 0 && $records[$j]->{type} eq 't') { # Continued agendum
      $records[$j]->{text} .= ' ' . $s;
      $records[$j]->{text} =~ s/ -- taken up \[from.*//;
    }
    $records[$i]->{type} = 'o';		# Omit line from output

  } elsif ($use_zakim && $records[$i]->{speaker} eq 'Zakim' &&
	   /[^ ,]+, you wanted /) {
    # Leave Zakim's lines of the form: "Jim, you wanted to ..."

  } elsif ($use_zakim && $records[$i]->{speaker} eq 'Zakim') {
    $records[$i]->{type} = 'o';		# Ignore most conversations with Zakim

  } elsif ($use_zakim &&
    ( /^ *zakim,/i ||
      /^ *(?:chair +)?(?:ack|recognize)s? \w/i ||
      /^ *agg?enda *\d* *[\+\-\=\?]/i ||
      /^ *(?:delete|drop|forget|remove) +agend(?:um|a) +\d+ *$/i ||
      /^ *(?:take +up +|open +|move +to +)?(?:agend(?:um|a) +|next +agend(?:um|a))/i ||
      /^ *next +agend(?:um|a) *$/i ||
      /^ *(?:skip|(?:really +)?close) +(?:this +agend(?:um|a)|agend(?:um|a) +\d+) *$/i ||
      /^ *q(?:ueue|q)? *[-+=?]/i ||
      /^ *(?:ple?a?se? +)?(?:show +)?(?:the +)?(?:verbose +|full +)?q(?:ueue)?\?? *$/i ||
      /^ *(?:vqueue|vq|qv)\?/i ||
      /^ *[-+=?] *q(?:ueue|q)?\b/i ||
      /^ *(?:ple?a?se? +)?clear +(?:the +)?agenda *$/i ||
      /^ *(?:(?:list|show) +(?:all +)?(?:the +)?questions|questions *\?) *$/i ||
      /^ *(?:drop|close) +question +[0-9]+ *$/i)) {
    $records[$i]->{type} = 'o';		# Ignore most conversations with Zakim

  } elsif (/^ *trackbot *, *(?:(?:dis)?associate|bye|start|end|status)\b/i) {
    $records[$i]->{type} = 'o';		# Ignore some commands to trackbot

  } elsif ($records[$i]->{speaker} eq 'trackbot' &&
	   /^([a-zA-Z]+-[0-9]+) -- (.*)$/) {
    $records[$i]->{type} = 'B';		# A structured response from trackbot
    $records[$i]->{data} = $2;
    $records[$i]->{text} = $1;

  } elsif ($records[$i]->{speaker} eq 'trackbot' && /^$urlpat$/i) {
    my $j = $i - 1;			# A URL response from trackbot
    $j-- while $j >= 0 && ($records[$j]->{type} eq 'o' ||
			   $records[$j]->{speaker} ne 'trackbot');
    if ($j < 0) {			# URL belongs to nothing?
      $records[$i]->{type} = 'b';
    } else {				# Make previous line into a link
      $records[$j]->{text} = '->'.$records[$i]->{text}.' '.$records[$j]->{text};
      $records[$i]->{type} = 'o';
    }

  } elsif ($records[$i]->{speaker} eq 'trackbot') {
    $records[$i]->{type} = 'b'		# A response from trackbot

  } elsif ($records[$i]->{speaker} eq 'agendabot') {
    $records[$i]->{type} = 'o';		# Ignore most conversations w/ agendabot

  } elsif (/^ *agendabot *,/i) {
    $records[$i]->{type} = 'o';		# Ignore most conversations w/ agendabot

  } elsif (! $ghurlbot && /^ *(?:ghurlbot|gb) *,/i) {
    $records[$i]->{type} = 'o';		# Ignore other commands to ghurlbot

  } elsif (! $ghurlbot && $records[$i]->{speaker} =~ /^ghurlbot$|^gb$/) {
    $records[$i]->{type} = 'o';		# Ignore if --noghurlbot was set

  } elsif ($records[$i]->{speaker} =~ /^ghurlbot$|^gb$/ &&
	   /^($urlpat) -> ((?:Issue |Action |Pull Request |\#)[0-9]+) ?(.*)$/i) {
    $records[$i]->{type} = 'B';		# A structured response from ghurlbot
    $records[$i]->{data} = $3;
    $records[$i]->{text} = "->$1 $2";

  } elsif ($records[$i]->{speaker} =~ /^ghurlbot$|^gb$/ &&
	   /^($urlpat) -> (@.*)$/i) {	# A link to a GitHub user
    $records[$i]->{type} = 'B';
    $records[$i]->{data} = '';
    $records[$i]->{text} = "->$1 $2";

  } elsif ($records[$i]->{speaker} =~ /^ghurlbot$|^gb$/ &&
	   /^(?:Cannot|Closed|Reopened|Created)/) {
    $records[$i]->{type} = 'b';

  } elsif ($records[$i]->{speaker} =~ /^ghurlbot$|^gb$/ &&
  /^(?:[^ ,]+, )?OK\.?/) {
    $records[$i]->{type} = 'o';		# Ignore "OK" responses from ghurlbot

  } elsif (/^ *namedanchorhere *[:：] *(.*?) *$/i) {
    my $a = $1 =~ s/ /_/gr;
    if ($a =~ /^$/) {
      push(@diagnostics, "Empty named anchor ignored.");
    } elsif ($a =~ /^x[0-9][0-9]+$/) {
      push(@diagnostics, "Named anchor \"$a\" ignored. (\"xNN\" is reserved.)");
    } elsif ($a =~ /^(?:(?:Action|Resolution)Summary|links|attendees|toc|meeting)$/) {
      push(@diagnostics, "Named anchor \"$a\" ignored. (The name is reserved.)");
    } elsif (exists $namedanchors{$a}) {
      push(@diagnostics, "Duplicate named anchor \"$a\" ignored.");
    } else {
      $records[$i]->{type} = 'n';
      $records[$i]->{data} = esc($a);
      $namedanchors{$a} = 1;
    }

  } elsif (/^ *\Q<$records[$i]->{speaker}\E>/i) {
    # Ralph's escape for a scribe's personal remarks: "<mynick> my opinion"
    # But it also works for non-scribes.
    $records[$i]->{text} =~ s/^.*?> ?//i;

  } elsif ($is_scribe && /^ *\\(.*)/) {			# Starts with backslash
    $records[$i]->{type} = 'd';				# Descriptive text
    $records[$i]->{text} = $1;				# Remove backslash

  } elsif (/^ *\\(.*)/) {				# Starts with backslash
    $records[$i]->{text} = $1;				# Remove backslash

  } elsif ($is_scribe &&
	   (/^($speakerpat) *[:：] *(.*)$/ ||
	    (!$spacecont && /^ +($speakerpat) *[:：] *(.*)$/)) &&
	   $records[$i]->{type} ne 'c' &&	# ... and not a failed s///
	   ! /^ *$urlpat/i &&			# ... and not a URL
	   ! /^ *$specialpat *[:：]/i) {	# ... nor special
    # A speaker line
    $records[$i]->{type} = 's';		# Mark as scribe line
    $lastspeaker{$records[$i]->{speaker}} = $1; # For any continuation lines
    $records[$i]->{speaker} = $1;
    $records[$i]->{text} = $2;
    $speakers{fc $1} = ++$speakerid if !exists $speakers{fc $1};

  } elsif ($is_scribe && defined $lastspeaker{$records[$i]->{speaker}} &&
	   (/^ *(?:\.\.\.*|…) *(.*?) *$/ ||
	    ($implicitcont && /^ *(.*?) *$/) ||
	    ($spacecont && /^ +(.*?) *$/)) &&
	   $records[$i]->{type} ne 'c') { # ... and not a failed s///
    # Looks like a continuation line
    $records[$i]->{speaker} = $lastspeaker{$records[$i]->{speaker}};
    $records[$i]->{type} = 's';		# Mark as scribe line
    my $j = $i - 1; $j-- while $j > 0 && $records[$j]->{type} eq 'o';
    if ($j >= 0 && $records[$j]->{type} eq 's' &&
	$records[$j]->{speaker} eq $records[$i]->{speaker}) {
      # Concatenate previous and current line and remove previous line
      $records[$i]->{text} = $records[$j]->{text} . "\t" . $1;
      $records[$j]->{type} = 'o';	# Omit previous line from output
    } else {
      # Cannot concatenate with previous line, remove "..." instead.
      $records[$i]->{text} = $1;
    }

  } elsif (/^ *(?:\.\.\.*|…) *(.*?) *$/) {
    # Is this a continuation of an action/resolution/issue/topic/description?
    my ($s, $j, $speaker) = ($1, $i - 1, $records[$i]->{speaker});
    $j-- while $j > 0 && ($records[$j]->{type} eq 'o' ||
			  $records[$j]->{speaker} ne $speaker);
    if ($j >= 0 && $records[$j]->{type} =~ /^[artTud]$/) {
      $records[$j]->{text} .= "\t" . $s;
      $records[$i]->{type} = 'o';	# Omit this line from output
    } elsif ($is_scribe) {
      # Not a continuation of anything, but it is by the scribe.
      $records[$i]->{type} = 'd';		# Mark as descriptive text
      $records[$i]->{text} = $s;		# Remove "..."
      $lastspeaker{$speaker} = undef;		# No continuation expected
    }

  } elsif ($is_scribe && $records[$i]->{type} eq 'c') {
    # It's a failed s/// command by the speaker. Leave it as a 'c'.

  } elsif ($is_scribe && /^ *-> *$urlpat/i) {
    # If the scribe used a Ralph-link (-> url ...), still allow continuations
    $records[$i]->{type} = 'd';		# Mark as descriptive text

  } elsif ($is_scribe && /^ *[-+]\d+(?:\W.*)?$/) {
    # Looks like the scribe was trying to say "+1" or similar. Treat
    # it as IRC text rather than a scribe's summary.

  } elsif ($is_scribe) {
    $records[$i]->{type} = 'd';		# Mark as descriptive text
    $lastspeaker{$records[$i]->{speaker}} = undef; # No continuation expected
  }
}

# If date wasn't given, guess it from a URL, if any
if (!defined $date && defined $minutes_url &&
    $minutes_url =~ m|/(\d\d\d\d)/(\d\d)/(\d\d)-|) {
  $date = $3 . ' ' . $month[0+$2] . ' ' . $1;
} elsif (!defined $date && defined $logging_url &&
	 $logging_url =~ m|/(\d\d\d\d)/(\d\d)/(\d\d)-|) {
  $date = $3 . ' ' . $month[0+$2] . ' ' . $1;
} elsif (!defined $date) {
  $date = "";
  push(@diagnostics, "Found no dated URLs. You may need to use 'Date:'.");
}

# Add lists of (1) speakers that do not appear in %present; (2) all
# speakers; and (3) all people active on IRC.
#
my @all_speakers = fc_uniq(map $_->{speaker}, grep $_->{type} eq 's', @records);
my @also = grep !exists($present{fc $_}), @all_speakers;
push @diagnostics, "Maybe present: " .
    join(", ", sort {fc($a) cmp fc($b)} @also) if @also;
push @diagnostics, "All speakers: " .
    join(", ", sort {fc($a) cmp fc($b)} @all_speakers) if @all_speakers;
push @diagnostics, "Active on IRC: " .
    join(", ", sort {fc($a) cmp fc($b)} keys %count) if %count;

# Step 6. Convert records to HTML and then fill a template.
#
# Each type of record is converted to a specific HTML fragment, with
# %1$s replaced by the speaker, %2$s by the ID, %3$s by the text, %4$s
<<<<<<< HEAD
# by the speaker ID, %5$s by the record's data (if any), %6$s by a
# link to a recording of the meeting if any, and %7$s by the base64 of an
# archived downloaded content if any.
=======
# by the speaker ID, %5$s by the record's data (if any) and %6$s by a
# link to a recording of the meeting, if any.
>>>>>>> 7dd0ae32
#
# The 1 or 0 after the pattern indicates whether the text (%3$) can be
# parsed for emphasis and math. (Only applicable if --emphasis was
# specified.)
#
# Also replace \t (i.e., placeholders for line breaks) as appropriate.
#
my $embedded_recording = $recording;
my $canonical_recording = $recording;
if (defined $recording) {
  # Modify URL for certain known video sites.
  if ($recording =~ /^https:\/\/youtu\.be\/(.*)$/) {
    $canonical_recording = "https://www.youtube.com/watch?v=" . $1;
  }
  if ($canonical_recording =~ /youtube\.com\/watch\?v=/) {
    $embedded_recording = $canonical_recording =~ s/watch\?v=/embed\//r;
    $embedded_recording .= "?enablejsapi=1&amp;rel=0&amp;modestbranding=1";
  } elsif ($canonical_recording =~ /watch\.videodelivery\.net\//) {
    $embedded_recording = $canonical_recording =~ s/watch\./iframe\./r;
  }
}

# Formats for the different types of lines. 1 = speaker, 2 = ID of a
# heading, action, etc. or a message by a bot, 3 = text, 4 = the ID of
# the speaker, 5 = unique ID for the line, 6 = URL of recording
my %linepat = (
  a => ["<p id=%2\$s class=action><strong>ACTION:</strong> %3\$s</p>\n", 1],
  b => ["<p id=%2\$s class=bot><cite>&lt;%1\$s&gt;</cite> %3\$s</p>\n", 0],
  B => ["<p id=%2\$s class=bot><cite>&lt;%1\$s&gt;</cite> <strong>%3\$s</strong> %5\$s</p>\n", 0],
  d => ["<p id=%2\$s class=summary>%3\$s</p>\n", 1],
  D => ["<pre id=%2\$s class=summary>\n%3\$s</pre>\n", 0],
  i => [$scribeonly ? '' : "<p id=%2\$s class=irc><cite>&lt;%1\$s&gt;</cite> %3\$s</p>\n", 1],
  I => [$scribeonly ? '' : "<p id=%2\$s class=irc><cite>&lt;%1\$s&gt;</cite> <code>%3\$s</code></p>\n", 0],
  c => [$scribeonly ? '' : "<p id=%2\$s class=irc><cite>&lt;%1\$s&gt;</cite> %3\$s</p>\n", 0],
  o => ['', 0],
  r => ["<p id=%5\$s class=resolution><strong>RESOLUTION:</strong> %3\$s</p>\n",, 1],
  s => ["<p id=%2\$s class=\"phone %4\$s\"><cite>%1\$s:</cite> %3\$s</p>\n", 1],
  n => ["<p class=anchor id=\"%2\$s\"><a href=\"#%5\$s\">⚓</a></p>\n", 0],
  u => ["<p id=%2\$s class=issue><strong>ISSUE:</strong> %3\$s</p>\n", 1],
  T => ["<h4 id=%2\$s>%3\$s%6\$s</h4>\n", 1],
  t => ["</section>\n\n<section>\n<h3 id=%2\$s>%3\$s%6\$s</h3>\n", 1],
<<<<<<< HEAD
  slideset => ["<p id=%2\$s class=summary>Slideset: %3\$s%7\$s</p>\n", 0],
  slide => ["<p id=%2\$s class=summary><a class=islide data-islide-srcref=\"%7\$s\" href=\"%5\$s\">[Slide %3\$s]</a></p>\n", 1],
=======
  slideset => ["<p id=%2\$s class=summary>Slideset: %3\$s</p>\n", 0],
  slide => ["<p id=%2\$s class=summary><a class=islide href=\"%2\$s\">[Slide %3\$s]</a></p>\n", 1],
>>>>>>> 7dd0ae32
  repo => ["<p id=%2\$s class=summary>Repository: %3\$s</p>\n", 0],
  drop => ["<p id=%2\$s class=summary>Repository- %3\$s</p>\n", 1],
    );

my $minutes = '';
foreach my $p (@records) {
  if ($github) {
    if ($p->{type} eq 'repo' && $p->{text} eq '') {
      # An empty repo line resets the list of repositories.
      @repositories = ();
    } elsif ($p->{type} eq 'repo') {
      # A repo line adds repositories to use for issues in the next lines.
      add_repositories($p->{text});
    } elsif ($p->{type} eq 't' || $p->{type} eq 'T') {
      # GitHub repositories in topic lines are added to the repositories.
      add_repositories($1) while $p->{text} =~ /($githuburl)/g;
    } elsif ($p->{type} eq 'drop') {
      # Remove the given repository.
      remove_repositories($p->{text});
    }
  }
  # The last part generates nothing, but avoids warnings for unused args.
  my $line = sprintf $linepat{$p->{type}}[0] . '%1$.0s%2$.0s%3$.0s%4$.0s%5$.0s%6$.0s%7$.0s',
      esc($p->{speaker}),						    # %1
      $p->{id},								    # %2
      esc($p->{text}, $emphasis && $linepat{$p->{type}}[1], 1, 1, $github), # %3
      $speakers{fc $p->{speaker}} // '',				    # %4
      $p->{data} // '',							    # %5
<<<<<<< HEAD
      link_to_recording($canonical_recording, $p->{time}),		    # %6
      $p->{archive} // '';						    # %7
=======
      link_to_recording($canonical_recording, $p->{time});		    # %6
>>>>>>> 7dd0ae32
  if (!$keeplines) {
    $line =~ tr/\t/ /;
  } elsif ($line =~ /\t/) {
    $line =~ s|\t([^\t]*)|"<br>\n<span id=" . make_id($1) . ">… $1"|e; # 1st \t
    $line =~ s|\t([^\t]*)|"</span><br>\n<span id=" . make_id($1) . ">… $1"|ge;
    $line =~ s|</p>|</span></p>|; # Last line
  }
  $minutes .= $line;
}

# @stylesheets is an array of triples [alt, title, url], where alt = 0
# means this is the default style, not 0 means an "alternate" style.
#
my $alt = 0;
my $w3 = 'https://www.w3.org';
my @stylesheets = ();
push @stylesheets, [$alt++, "Default", $stylesheet] if defined $stylesheet;
if ($styleset eq 'team') {
  push @stylesheets,
      [$alt + $old_style, "2018", "$w3/StyleSheets/scribe2/team.css"],
      [$alt + !$old_style, "2004", "$w3/StyleSheets/base.css"],
      [$alt + !$old_style, "2004", "$w3/StyleSheets/team.css"],
      [$alt + !$old_style, "2004", "$w3/StyleSheets/team-minutes.css"],
      [$alt + !$old_style, "2004", "$w3/2004/02/minutes-style.css"],
      [1, "Typewriter", "$w3/StyleSheets/scribe2/tt-team.css"];
} elsif ($styleset eq 'member') {
  push @stylesheets,
      [$alt + $old_style, "2018", "$w3/StyleSheets/scribe2/member.css"],
      [$alt + !$old_style, "2004", "$w3/StyleSheets/base.css"],
      [$alt + !$old_style, "2004", "$w3/StyleSheets/member.css"],
      [$alt + !$old_style, "2004", "$w3/StyleSheets/member-minutes.css"],
      [$alt + !$old_style, "2004", "$w3/2004/02/minutes-style.css"],
      [1, "Typewriter", "$w3/StyleSheets/scribe2/tt-member.css"];
} else {			# 'public' or 'fancy'
  my $f = $styleset eq 'fancy';
  push @stylesheets,
      [$alt + $old_style + $f, "2018", "$w3/StyleSheets/scribe2/public.css"],
      [$alt + !$old_style + $f, "2004", "$w3/StyleSheets/base.css"],
      [$alt + !$old_style + $f, "2004", "$w3/StyleSheets/public.css"],
      [$alt + !$old_style + $f, "2004", "$w3/2004/02/minutes-style.css"],
      [$alt + !$f, "Fancy", "$w3/StyleSheets/scribe2/fancy.css"],
      [1, "Typewriter", "$w3/StyleSheets/scribe2/tt-member.css"];
}

# Format some of the variables used in the template below
#
my $style = join("\n",
  map {"<link rel=\"" . ($_->[0] ? "alternate " : "") . "stylesheet\" " .
    "type=\"text/css\" title=\"$_->[1]\" href=\"$_->[2]\">"} @stylesheets);

my $scripts = '';
$scripts .= "<script src=\"$mathjax\" id=MathJax-script async></script>\n"
    if $emphasis && $has_math;
$scripts .= "<script type=module src=\"$islide\"></script>\n"
    if $has_slides;

if (defined $recording) {
  $scripts .= "<script src=\"https://www.youtube.com/iframe_api\"></script>\n"
      if $canonical_recording =~ /^https:\/\/(www\.)?youtube\.com\//;
  # Copy the script whose code is further down between __DATA__ and __END__:
  $scripts .= $_ while ($_ = <main::DATA>) !~ /^__END__/;
}
close main::DATA;

$logo = "<p>$logo</p>\n\n" if defined $logo && $logo ne '';
$logo = '' if !defined $logo && ($styleset eq 'fancy');
$logo = "<p>$w3clogo</p>\n\n" if !defined $logo;
my $draft = $final ? "" : "&ndash; DRAFT &ndash;<br>\n";
my $log = defined $logging_url?"<a href=\"$logging_url\">$irclog_icon</a>\n":"";
my $present = esc(join(", ", map($present{$_}, sort keys %present))) || '-';
$present = "<details><summary>".($present =~ s/,/,<\/summary>/r)."</details>"
  if scalar keys %present > $collapse_limit; # Collapsed if the list is long
my $regrets = esc(join(", ", map($regrets{$_}, sort keys %regrets))) || '-';
$regrets = "<details><summary>".($regrets =~ s/,/,<\/summary>/r)."</details>"
  if scalar keys %regrets > $collapse_limit; # Collapsed if the list is long
my $scribes = esc(join(", ",map($scribenames{$_}//$_,fc_uniq(@scribes))))||'-';
my $chairs = esc(join(", ", sort {fc($a) cmp fc($b)} values %chairs)) || '-';
my $diagnostics = !$embed_diagnostics || !@diagnostics ? "" :
  "<div class=diagnostics>\n<h2>Diagnostics<\/h2>\n" .
  join("", map {"<p class=warning>" . esc($_) . "</p>\n"} @diagnostics) .
  "</div>\n";
my $videoplayer = ! defined $recording ? '' :
    "<section id=recording>\n" .
    "<p class=summary>Recording: $recording_link\n" .
    "<div class=video>\n" .
    "<iframe src=\"$embedded_recording\" " .
    "width=600 height=340 type=\"text/html\" frameborder=0 allowfullscreen " .
    "allow=\"accelerometer; autoplay; encrypted-media; gyroscope; picture-in-picture\"></iframe>\n" .
    "</div>\n" .
    "</section>\n";

# Collect lists of actions, resolutions and issues from the @records.
# Wrap each list in a <div> and add a corresponding item in the ToC
# (unless the list is empty).
#
my $actions = join("",
		   map("<li><a href=\"#" . $_->{id} . "\">" .
		       esc($_->{text}, $emphasis, -1, 1) . "</a></li>\n",
		       grep($_->{type} eq 'a', @records)));
my $actiontoc = !$actions ? '' :
    "<li class=app><a href=\"#ActionSummary\">Summary of action items</a></li>\n";
$actions = "\n<div id=ActionSummary>\n<h2>Summary of action items</h2>
<ol>\n$actions</ol>\n</div>\n" if $actions;
if ($keeplines) {$actions =~ s/\t/<br>\n… /g;} else {$actions =~ tr/\t/ /;}

my $resolutions = join("",
		       map("<li><a href=\"#" . $_->{id} . "\">" .
			   esc($_->{text}, $emphasis, -1, 1) . "</a></li>\n",
			   grep($_->{type} eq 'r', @records)));
my $resolutiontoc = !$resolutions ? '' :
    "<li class=app><a href=\"#ResolutionSummary\">Summary of resolutions</a></li>\n";
$resolutions = "\n<div id=ResolutionSummary>\n<h2>Summary of resolutions</h2>
<ol>\n$resolutions</ol>\n</div>\n" if $resolutions;
if ($keeplines) {$resolutions =~ s/\t/<br>\n… /g;} else {$resolutions =~ tr/\t/ /;}

my $issues = join("",
		  map("<li><a href=\"#" . $_->{id} . "\">" .
		      esc($_->{text}, $emphasis, -1, 1) . "</a></li>\n",
		      grep($_->{type} eq 'u', @records)));
my $issuetoc = !$issues ? '' :
    "<li class=app><a href=\"#IssueSummary\">Summary of issues</a></li>\n";
$issues = "\n<div id=IssueSummary>\n<h2>Summary of issues</h2>
<ol>\n$issues</ol>\n</div>\n" if $issues;
if ($keeplines) {$issues =~ s/\t/<br>\n… /g;} else {$issues =~ tr/\t/ /;}

# Collect topics (records with type 't' or 'T') for the ToC.
#
my $topics = '';
my $prev_level = ' ';
foreach my $t (grep($_->{type} =~ /^[Tt]$/, @records)) {
  my $s = "<li><a href=\"#" . $t->{id} . "\">" .
      esc($t->{text}, $emphasis, -1, 1) . "</a>";
  if ($prev_level eq $t->{type}) {$topics .= "</li>\n$s"}
  elsif ($prev_level eq 't') {$topics .= "\n<ol>\n$s"}
  elsif ($prev_level eq 'T') {$topics .= "</li>\n</ol>\n</li>\n$s"}
  elsif ($t->{type} eq 't') {$topics .= $s}
  else {$topics .= "<li>\n<ol>\n$s"}
  $prev_level = $t->{type};
}
if ($prev_level eq 'T') {$topics .= "</li>\n</ol>\n</li>\n"}
elsif ($prev_level eq 't') {$topics .= "</li>\n"}
if ($keeplines) {$topics =~ s/\t/<br>\n… /g;} else {$topics =~ tr/\t/ /;}

# And output the formatted HTML.
#
print "<!DOCTYPE html>
<html lang=en>
<head>
<meta charset=utf-8>
<title>$meeting &ndash; $date</title>
<meta name=viewport content=\"width=device-width\">
$style
$scripts</head>

<body>
<header>
$logo<h1>$draft$meeting</h1>
<h2>$date</h2>

<nav id=links>
$prev_meeting$agenda$log$next_meeting</nav>
</header>

<div id=prelims>
<div id=attendees>
<h2>Attendees</h2>
<dl class=intro>
<dt>Present</dt><dd>$present</dd>
<dt>Regrets</dt><dd>$regrets</dd>
<dt>Chair</dt><dd>$chairs</dd>
<dt>Scribe</dt><dd>$scribes</dd>
</dl>
</div>

<nav id=toc>
<h2>Contents</h2>
<ol>
$topics$actiontoc$resolutiontoc$issuetoc</ol>
</nav>
</div>

<main id=meeting class=meeting>
<h2>Meeting minutes</h2>
$videoplayer<section>$minutes</section>
</main>
$actions$resolutions$issues

<address>Minutes manually created (not a transcript), formatted by <a
href=\"https://w3c.github.io/scribe2/scribedoc.html\"
>scribe.perl</a> version $revision ($versiondate).</address>

$diagnostics</body>
</html>
";

print STDERR map("* $_\n", @diagnostics) if !$embed_diagnostics;


# The Javascript code that adds play/pause buttons when generated
# minutes with an embedded video are displayed in a browser.
# The code ends at __END__.

__DATA__
<script type=module>
const recordingUrl = document.querySelector("#recording a")?.href;
const embed = document.querySelector("#recording iframe");
let playing = false;

// monitoring player state
if (embed) {
  if (embed.src.match(/^https:\/\/(www\.)?youtube\.com\//)) {
    window.onYouTubeIframeAPIReady = () => {
      embed.id = "player";
      window.player = new YT.Player(embed.id);
      window.player.addEventListener("onStateChange", e => {
        if (e.data === YT.PlayerState.PLAYING)
          playing = true;
        else if (e.data === YT.PlayerState.PAUSED || e.data === YT.PlayerState.ENDED)
          playing = false;
      });
    };
  } else {
    window.addEventListener("message", e => {
      if (e.data[0] === "play") playing = true;
      else if (e.data[0] === "pause" || e.data[0] === "ended") playing = false;
    });
  }
}

function sendVideoCommand(command, args)
{
  let msg;
  if (embed.src.match(/^https:\/\/(www\.)?youtube\.com\//)) {
    const commands = {'play': 'playVideo', 'pause': 'pauseVideo', 'seek': 'seekTo'};
    msg = JSON.stringify({
      event: 'command',
      func: commands[command],
      args
    });
  } else {
    msg = [command, ...args];
  }
  embed.contentWindow.postMessage(msg, '*');
}

function showVideoIfNeeded()
{
  const windowScrollTop = window.pageYOffset;
  const {top} = embed.getBoundingClientRect();
  const videoBottom = parseInt(embed.height, 10) + top;
  if (windowScrollTop > videoBottom && playing)
    embed.parentNode.classList.add('stuck');
  else
    embed.parentNode.classList.remove('stuck');
}

function videoPlayHandler(e)
{
  if (!embed) return;
  const el = e.target;
  const offset = parseInt(el.dataset.offset, 10);
  if (offset && !isNaN(offset) && !el.dataset.lastHit)
    sendVideoCommand('seek', [offset]);
  sendVideoCommand('play');
  playing = true;
  showVideoIfNeeded();
  document.querySelectorAll("button.playBtn").forEach(
    el => delete el.dataset.lastHit);
  el.dataset.lastHit = true;	// So we know when the same button is hit twice
}

function videoPauseHandler(e)
{
  if (!embed) return;
  sendVideoCommand('pause');
  playing = false;
}

// Add play & pause buttons
if (recordingUrl) {
  document.querySelectorAll("a.recording[href]").forEach(el => {
    const playBtn = document.createElement("button");
    playBtn.className = "play";
    playBtn.dataset.offset = new URL(el.href).hash.split("=")[1];
    el.insertAdjacentElement("afterend", playBtn);
    playBtn.addEventListener("click", videoPlayHandler);
    playBtn.title = "Play embedded recording from this point of the meeting";
    playBtn.textContent = "▶";

    const pauseBtn = document.createElement("button");
    playBtn.insertAdjacentElement("afterend", pauseBtn);
    pauseBtn.className = "pause";
    pauseBtn.addEventListener("click", videoPauseHandler);
    pauseBtn.title = "Pause recording";
    pauseBtn.textContent = "⏸\uFE0E";
  });

  window.addEventListener("scroll", showVideoIfNeeded, {passive: true});
}
</script>
__END__

=head1 NAME

scribe.perl - Turn an IRC log of a meeting into minutes in HTML

=head1 SYNOPSIS

scribe.perl [options] [file ...]

  --help		Brief help message
  --team		Use team style
  --member		Use member style
  --fancy		Use fancy style
  --embedDiagnostics	Put diagnostics in the minutes instead of on stderr
  --implicitContinuations	Continuation lines do not need `...'
  --allowSpaceContinuation	Allow initial space as well as `...'
  --keepLines		Do not rewrap lines (default)
  --urlDisplay=break	Allow URLs to break at slashes (default)
  --urlDisplay=shorten	Shorten URLs by omitting the middle part
  --urlDisplay=full	Do not shorten or break URLs
  --final		Omit the word `DRAFT' from the minutes
  --draft		Include the word `DRAFT' in the minutes (default)
  --scribenick		Initial list of scribe nicks, comma-separated
  --dashTopics		Allow a line of dashes to start a new topic
  --useZakimTopics	Parse Zakim's lines for agenda topics (default)
  --scribeOnly		Omit all text that is not written by a scribe
  --emphasis		Allow smileys, arrows and inline styles
  --mathjax=URL		Use a specific MathJax (only with --emphasis)
  --islide=URL		Use a specific i-slide library
  --oldStyle		Use the style of scribe.perl version 1
  --minutes=URL		Used to guess a date if the URL contains YYYY/MM/DD
  --logo=markup		Replace the W3C link and logo with this HTML markup
  --nologo      	Same as --logo=""
  --nogithubIssues	Do not make GitHub issue numbers into links
  --noghurlbot		Omit messages from GHURLBot
  --stylesheet=URL	Use this style sheet instead of the default
  --collapseLimit=n     Collapse the participant list if there are more (30)

You can use single dash (-) or double (--). Options are
case-insensitive and can be abbreviated. Some options can be negated
with `no' (e.g., --nokeeplines). For the full manual see
L<https://w3c.github.io/scribe2/scribedoc.html>
ml><|MERGE_RESOLUTION|>--- conflicted
+++ resolved
@@ -185,12 +185,9 @@
 my $recordingend;         	# Time of recording end (secs since midnight)
 my @repositories = ();		# List of repo URLs for expanding issue refs
 my %ids;			# All IDs (used to ensure unique IDs)
-<<<<<<< HEAD
 
 # Used to download slideset when necessary
 my $ua = LWP::UserAgent->new(timeout => 10);
-=======
->>>>>>> 7dd0ae32
 
 # Each parser takes a reference to an array of text lines (without
 # newlines) and a reference to an array of records. It returns 0
@@ -854,17 +851,10 @@
 
 
 # Main body
-<<<<<<< HEAD
-my $revision = '$Revision: HEAD-232 $'
+my $revision = '$Revision: hash-ids-233 $'
   =~ s/\$Revision: //r
   =~ s/ \$//r;
-my $versiondate = '$Date: Thu Sep 19 18:48:52 2024 UTC $'
-=======
-my $revision = '$Revision: hash-ids-230 $'
-  =~ s/\$Revision: //r
-  =~ s/ \$//r;
-my $versiondate = '$Date: Wed Sep 18 18:30:11 2024 UTC $'
->>>>>>> 7dd0ae32
+my $versiondate = '$Date: Thu Sep 19 19:33:56 2024 UTC $'
   =~ s/\$Date: //r
   =~ s/ \$//r;
 
@@ -1203,13 +1193,10 @@
   } elsif (/^ *\[ *slide *(\d+) *\] *$/i && $lastslideset) {
     $records[$i]->{type} = 'slide';	# Mark as slide line
     my $slidenumber = $1;
-<<<<<<< HEAD
     # Put ref in {archive}, with fragment #page=n for embedded slideset.
     if ($embeddedslideset) {
 	$records[$i]->{archive} = $embeddedslideset . "#" . "page=" . $slidenumber;
     }
-=======
->>>>>>> 7dd0ae32
     # Put link in {data}, with fragment ID "#n" (or #page=n for PDF URLs).
     $records[$i]->{data} = $lastslideset . "#" .
 	($lastslideset =~ /\.pdf/ ? "page=" : "") . $slidenumber;
@@ -1593,14 +1580,9 @@
 #
 # Each type of record is converted to a specific HTML fragment, with
 # %1$s replaced by the speaker, %2$s by the ID, %3$s by the text, %4$s
-<<<<<<< HEAD
 # by the speaker ID, %5$s by the record's data (if any), %6$s by a
 # link to a recording of the meeting if any, and %7$s by the base64 of an
 # archived downloaded content if any.
-=======
-# by the speaker ID, %5$s by the record's data (if any) and %6$s by a
-# link to a recording of the meeting, if any.
->>>>>>> 7dd0ae32
 #
 # The 1 or 0 after the pattern indicates whether the text (%3$) can be
 # parsed for emphasis and math. (Only applicable if --emphasis was
@@ -1642,13 +1624,8 @@
   u => ["<p id=%2\$s class=issue><strong>ISSUE:</strong> %3\$s</p>\n", 1],
   T => ["<h4 id=%2\$s>%3\$s%6\$s</h4>\n", 1],
   t => ["</section>\n\n<section>\n<h3 id=%2\$s>%3\$s%6\$s</h3>\n", 1],
-<<<<<<< HEAD
   slideset => ["<p id=%2\$s class=summary>Slideset: %3\$s%7\$s</p>\n", 0],
   slide => ["<p id=%2\$s class=summary><a class=islide data-islide-srcref=\"%7\$s\" href=\"%5\$s\">[Slide %3\$s]</a></p>\n", 1],
-=======
-  slideset => ["<p id=%2\$s class=summary>Slideset: %3\$s</p>\n", 0],
-  slide => ["<p id=%2\$s class=summary><a class=islide href=\"%2\$s\">[Slide %3\$s]</a></p>\n", 1],
->>>>>>> 7dd0ae32
   repo => ["<p id=%2\$s class=summary>Repository: %3\$s</p>\n", 0],
   drop => ["<p id=%2\$s class=summary>Repository- %3\$s</p>\n", 1],
     );
@@ -1677,12 +1654,8 @@
       esc($p->{text}, $emphasis && $linepat{$p->{type}}[1], 1, 1, $github), # %3
       $speakers{fc $p->{speaker}} // '',				    # %4
       $p->{data} // '',							    # %5
-<<<<<<< HEAD
       link_to_recording($canonical_recording, $p->{time}),		    # %6
       $p->{archive} // '';						    # %7
-=======
-      link_to_recording($canonical_recording, $p->{time});		    # %6
->>>>>>> 7dd0ae32
   if (!$keeplines) {
     $line =~ tr/\t/ /;
   } elsif ($line =~ /\t/) {
@@ -2025,5 +1998,4 @@
 You can use single dash (-) or double (--). Options are
 case-insensitive and can be abbreviated. Some options can be negated
 with `no' (e.g., --nokeeplines). For the full manual see
-L<https://w3c.github.io/scribe2/scribedoc.html>
-ml>+L<https://w3c.github.io/scribe2/scribedoc.html>