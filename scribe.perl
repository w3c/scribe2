--- conflicted
+++ resolved
@@ -597,17 +597,10 @@
 
 
 # Main body
-<<<<<<< HEAD
-my $revision = '$Revision $'
+my $revision = '$Revision: 144 $'
   =~ s/\$Revision: //r
   =~ s/ \$//r;
-my $versiondate = '$Date: Tue Jun 15 16:02:33 2021 UTC $'
-=======
-my $revision = '$Revision: 142 $'
-  =~ s/\$Revision: //r
-  =~ s/ \$//r;
-my $versiondate = '$Date: Tue Jun  1 16:59:13 2021 UTC $'
->>>>>>> cffacbad
+my $versiondate = '$Date: Tue Jun 15 16:13:31 2021 UTC $'
   =~ s/\$Date: //r
   =~ s/ \$//r;
 
