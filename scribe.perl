#!/usr/bin/perl
#
# Converts an IRC log to formatted minutes in HTML.
#
# See scribe2doc.html for the manual.
# This is a rewrite of David Booth's scribe.perl
#
# TODO: option --inputFormat to select the format, rather than try
# each parser in turn.
#
# TODO: Allow (and ignore) the unused options of old scribe.perl?
#
# TODO: Add a command ('oops'? 'undo'? 'ignore'? u///g?) to remove an
# incorrect s///g, because s|s/.../.../g|| doesn't remove it.
#
# TODO: Warn about unrecognized or impossible dates after "Date: ..."
#
# TODO: A streaming mode (using --inputFormat) that formats each line
# as soon as it is read? (s/// and i//// will not work. ScribeNick is
# not retroactive. Broken lines, as in Mirc logs, are not recombined.)
#
# TODO: Make "next meeting" accept a date ("7 Aug") or a period ("in 2
# weeks") and infer a URL?
#
# TODO: If trackbot assigns a number ("ISSUE-3") to an issue, use that
# number instead of the generic "Issue". Also use it in the
# #IssueSummary.
#
# TODO: An option to omit the special handling of W3C's bots
# (currently zakim, rrsagent, agendabot and trackbot).
#
# TODO: Make commands such as scribeoptions:-implicit and
# scribeoptions:-allowspace apply only until they are overridden by
# another?
#
# TODO: RRSAgent has commands to edit or drop actions (because it
# doesn't understand s///). Should we support those?
#
# TODO: An option to add rel=nofollow to links? (In case RRSAgent is
# used to create Google karma for sites.)
#
# TODO: A command to skip several lines or end the minutes before the
# end of the input. ("StopMinutesHere", "ResumeMinutesHere"?)
#
# TODO: Should s/// commands ignore lines by the W3C bots?
#
# TODO: Ivan's minutes generator distinguishes participants (present+)
# from guests (guest+). Should scribe.perl, too?
#
# TODO: Syntax highlighting of verbatim text if there is a language
# indicated after the backquotes (as in GitHub's markdown)? (```java
# ...```)
#
# TODO: Also allow three tildes (~~~) instead of three backquotes, as
# in Markdown?
#
# TODO: A way to include (phrase-level) HTML directly?
#
# TODO: When the minutes don't start with "topic:", the first
# <section> is empty. Remove it.
#
# TODO: A way to indicate that a phrase is in a particular language?
#
<<<<<<< HEAD
# TODO: Recognize the bots if they joined under another nick name.
=======
# TODO: Add formatting/styling to Zakim's "question" feature?
>>>>>>> 5ac8936d
#
# Copyright © 2017-2022 World Wide Web Consortium, (Massachusetts Institute
# of Technology, European Research Consortium for Informatics and
# Mathematics, Keio University, Beihang). All Rights Reserved. This
# work is distributed under the W3C® Software License[1] in the hope
# that it will be useful, but WITHOUT ANY WARRANTY; without even the
# implied warranty of MERCHANTABILITY or FITNESS FOR A PARTICULAR
# PURPOSE.
#
# [1] http://www.w3.org/Consortium/Legal/2015/copyright-software-and-document
# or see the file COPYING included in this distribution.
#
# Created: 3 Feb 2017
# Author: Bert Bos <bert@w3.org>


# Conversion proceeds in six steps:
#
# 1) Various parsers are tried to convert the lines of the input
# into an array of records (see below for the structure of the
# records).
#
# 2) Processing of "s/old/new/" and "i/where/what/" commands.
#
# 3) Scanning for embedded scribeOptions, as they may affect the parsing.
#
# 4) Finding the initial scribe, from a command line option or by
# scanning for the first scribe/scribenick command.
#
# 5) Each record is interpreted, looking for topics, present & regrets,
# actions, resolutions, scribes, statements or summaries minuted by
# the scribes, and remarks by other people on IRC. Each record is
# modified and classified accordingly.
#
# 6) The array of records is converted to an HTML fragment and that
# fragment, together with the collected topics, actions, etc. are
# inserted into an HTML template and printed.
#
# Each record has four fields: {type, speaker, id, text}
# If type is 'i' (irc), <speaker> is the person who typed <text>.
# If type is 'I' (irc), <speaker> is the person who typed verbatim <text>.
# If type is 's' (scribe), <speaker> is the person who said <text> on the phone.
# If type is 'd' (description) <text> is a summary by the scribe.
# If type is 'D' (description) <text> is verbatim text by the scribe.
# If type is 'slideset', <text> is the IRC-formatted link to the slideset
# If type is 'slide', <text> is the number of the slide in the slideset and <id> is the link to the individual slide
# If type is 't' (topic), <text> is the title for a new topic.
# If type is 'T' (subtopic), <text> is the title for a new subtopic.
# If type is 'a' (action), <text> is an action and <id> is a unique ID.
# If type is 'r' (resolution), <text> is a resolution and <id> is a unique ID.
# if type is 'u' (issue), <text> is an issue, <id> a unique ID.
# If type is 'c' (change), the record is a s/// or i/// not (yet) successful
# If type is 'o' (omit), the record is to be ignored.
# If type is 'n' (named anchor), the record is a target anchor.
# If type is 'b' ('bot), the record is info from trackbot.
# If type is 'B' ('bot), <text> is info from trackbot about an issue <id>.

use strict;
use warnings;
use Getopt::Long qw(GetOptionsFromString :config auto_version auto_help);
use Pod::Usage;
use v5.16;			# We use "each @ARRAY" (5.012) and fc (5.16)
use locale ':collate';		# Sort using current locale
use utf8;			# This script contains characters in UTF-8
use File::Basename;
use Encode qw/decode/;		# For decode('UTF-8',...)
use Encode::Guess;		# For guess_encoding()

# Pattern for URLs. Note: single quote (') does not end a URL.
my $urlpat =
  '(?:[a-z]+://|mailto:[^\s<@]+\@|geo:[0-9.]|urn:[a-z0-9-]+:)[^\s<>"‘’“”«»‹›]+';
# $scribepat is something like "foo" or "foo = John Smith" or "foo/John Smith".
my $scribepat = '([^ ,/=]+) *(?:[=\/] *([^ ,](?:[^,]*[^ ,])?) *)?';
# A speaker name doesn't contain [ ":：>] and doesn't start with "..".
# ("：" is a full-width colon, Unicode U+FF1A.)
my $speakerpat = '(?:[^. :：">]|\\.[^. :：">])[^ :：">]*';
# Some words are unlikely to be speaker names
my $specialpat = '(?:propos(?:ed|al)|issue-\d+|action-\d+|github)';

# Command line options:
my $styleset = 'public';	# Or 'team', 'member' or 'fancy'
my $embed_diagnostics = 0;	# If 1, put warnings in the HTML, not on STDERR
my $implicitcont = 0;		# If 1, lines without '…' are continuations, too
my $spacecont = 0;		# If 1, initial space may replace '…'
my $keeplines = 1;		# If 1, put <br> between continuation lines
my $final = 0;                  # If 1, don't include "DRAFT" warning in minutes
my $scribenick;			# Nick of the current scribe in lowercase
my $dash_topics = 0;		# If 1, "--" means the next line is a topic
my $use_zakim = 1;		# If 1, treat conversations with Zakim specially
my $scribeonly = 0;		# If 1, omit IRC comments by others
my $emphasis = 0;		# If 1, _xxx_, *xxx* and /xxx/ highlight things
my $old_style = 0;		# If 1, use the old (pre-2017) style sheets
my $url_display = 'break';	# How to display in-your-face URLs
my $logo;			# undef = W3C logo; string = HTML fragment
my $collapse_limit = 30;	# Longer participant lists are collapsed
my $stylesheet;			# URL of style sheet, undef = use defaults
my $mathjax =			# undef = no math; string is MathJax URL
  'https://www.w3.org/scripts/MathJax/3/es5/mml-chtml.js';
my $islide =			#  string is i-slide library URL
  'https://w3c.github.io/i-slide/i-slide-2.js?selector=a.islide';

# Global variables:
my $has_math = 0;		# Set to 1 by to_mathml()
my @diagnostics;		# Collected warnings and other info
my $recordingstart;         	# Time of recording start
my $recordingend;         	# Time of recording end

# Each parser takes a reference to an array of text lines (without
# newlines) and a reference to an array of records. It returns 0
# (failed to parse) or 1 (success) and it appends successfully parsed
# lines to the array of records, with {type} set to 'i' and {speaker}
# and {text} set to the text and the nick of the person who typed that
# text. If a line includes a time stamp, the parser puts it in {time}.
# It should not try to parse the text futher for actions, resolutions,
# etc.
#
# IRC messages ("X joined channel Y"), private messages,
# and off-the-record text ("/me waves") are omitted.
#
# The parsers are tried in turn until one succeeds, so their order is
# important. E.g., the Plain_Text_Format should probably be towards
# the end.

my @parsers = (\&RRSAgent_text_format, \&Bip_Format, \&Mirc_Text_Format,
	       \&Yahoo_IM_Format, \&Bert_IRSSI_Format, \&Irssi_Format,
	       \&Qwebirc_paste_format, \&IRCCloud_format,
	       \&Quassel_paste_format, \&Plain_Text_Format);


# RRSAgent_text_format -- parse an IRC log as generated by RRSAgent
sub RRSAgent_text_format($$)
{
  my ($lines_ref, $records_ref) = @_;

  foreach (@$lines_ref) {
    if (/^(?:\d\d:\d\d:\d\d )?<([^ >]+)> \1 has (?:joined|left|changed the topic to:) /) {
      # Ignore lines like "<jfm> jfm has joined #foo"
    } elsif (/^(\d\d:\d\d:\d\d )?<([^ >]+)> (.*)/) {
      push(@$records_ref, {type=>'i', speaker=>$2, text=>$3, time=>$1});
    } elsif (/^\s*$/) {
      # Ignore empty lines
    } else {
      return 0;			# Unknown format, give up
    }
  }
  return 1;
}


# Bip_Format -- parse an IRC log generated by bip
sub Bip_Format($$)
{
  my ($lines_ref, $records_ref) = @_;

  foreach (@$lines_ref) {
    if (/^\d\d-\d\d-\d{4} \d\d:\d\d:\d\d -!- /) {
      # IRC server message, ignore
    } elsif (/^\d\d-\d\d-\d{4} \d\d:\d\d:\d\d [<>] \* /) {
      # /me message, ignore
    } elsif (/^\d\d-\d\d-\d{4} (\d\d:\d\d:\d\d) < ([^ !:]+)![^ :]+: (.*)$/) {
      push(@$records_ref, {type=>'i', speaker=>$2, text=>$3, time=>$1});
    } elsif (/^\d\d-\d\d-\d{4} (\d\d:\d\d:\d\d) > ([^ :]+): (.*)$/) {
      push(@$records_ref, {type=>'i', speaker=>$2, text=>$3, time=>$1});
    } elsif (/^\s*$/) {
      # Ignore empty lines
    } else {
      return 0;			# Unrecognized line, return failure
    }
  }
  return 1;
}


# Mirc_Text_Format -- log format from saving a MIRC buffer
sub Mirc_Text_Format($$)
{
  my ($lines_ref, $records_ref) = @_;

  foreach (@$lines_ref) {
    if (/^\s*$/) {
      # Empty line, ignore
    } elsif (/^Start of \S+ buffer/) {
      # Skip this (should be first line)
    } elsif (/^End of \S+ buffer/) {
      # Skip this (should be last line)
    } elsif (/^\s*\*/) {
      # Skip /me lines
    } elsif (/^<([^ >]+)> (.*)$/) {
      push(@$records_ref, {type=>'i', speaker=>$1, text=>$2});
    } elsif (/^( .*)$/ && @$records_ref) {	# Continuation line
      $$records_ref[@$records_ref-1]->{text} .= $1;
    } else {
      return 0;			# Unknown format
    }
  }
  return 1;
}


# Yahoo_IM_Format -- saved log from a Yahoo IM session
sub Yahoo_IM_Format($$)
{
  my ($lines_ref, $records_ref) = @_;

  foreach (@$lines_ref) {
    if (/^([^ :]+): (.*)$/) {
      push(@$records_ref, {type=>'i', speaker=>$1, text=>$2});
    } elsif (/^\s*$/) {
      # Ignore empty lines
    } else {
      return 0;
    }
  }
  return 1;
}


# Bert_IRSSI_Format - Bert's IRSSI theme, based on elho, which should also work
sub Bert_IRSSI_Format($)
{
  my ($lines_ref, $records_ref) = @_;

  foreach (@$lines_ref) {
    next if /^---/;		# IRSSI comment about logging start/stop
    next if /^[0-9:]+\s*[<>-]+ \| (\S+).*( has (?:joined|left).*)/;
    next if /^[0-9:]+\s*«Quit» \| (\S+).* has signed off/;
    next if /^[0-9:]+\s*«[^»]+» \|/; # IRSSI comment about users, topic, etc.
    next if /^[0-9:]+\s*\* \|/;      # Skip a /me command
    next if /^\s*$/;		     # Skip empty line
    if (/^([0-9:]+)[\s@+%]*(\S+) \| (.*)/) {
      push(@$records_ref, {type=>'i', speaker=>$2, text=>$3, time=>$1});
    } else {
      return 0;
    }
  }
  return 1;
}


# Irssi_Format - logs from Coralie's Irssi
sub Irssi_Format($)
{
  my ($lines_ref, $records_ref) = @_;

  foreach (@$lines_ref) {
    next if /^---/;		 # IRSSI comment about logging start/stop
    next if /^[0-9:TZ-]+\s+-!-/; # Skip join/leave and other info
    next if /^[0-9:TZ-]+\s+\*/;	 # Skip a /me command
    next if /^\s*$/;		 # Skip empty line
    if (/^([0-9:TZ-]+)\s+<([^>]+)> (.*)/) {
      push(@$records_ref, {type=>'i', speaker=>$2, text=>$3, time=>$1});
    } else {
      return 0;
    }
  }
  return 1;
}


# Qwebirc_paste_format -- copy-paste from the qwebirc web-based client
sub Qwebirc_paste_format($$)
{
  my ($lines_ref, $records_ref) = @_;

  foreach (@$lines_ref) {
    next if /^\[[0-9:]+\] ==/;	# Join, quit, change nick, change topic, mode
    next if /^\[[0-9:]+\] \*/;	# A message with /me
    next if /^\s*$/;		# Empty line
    if (/^\[([0-9:]+)\] <([^>]+)> (.*)$/) {
      push @$records_ref, {type=>'i', speaker=>$2, text=>$3, time=>$1};
    } else {
      return 0;			# This is not qwebirc
    }
  }
  return 1;
}


# IRCCloud_format - the log format of the IRCCloud web service
sub IRCCloud_format($$)
{
  my ($lines_ref, $records_ref) = @_;

  foreach (@$lines_ref) {
    next if /^#[^ ]+$/;				# IRC channel name
    next if /^\[[0-9 :-]+\] → Joined /;	# IRCCloud joined the channel
    next if /^\[[0-9 :-]+\] → [^ ]+ joined /;	# Somebody joined the channel
    next if /^\[[0-9 :-]+\] ⇐ [^ ]+ quit /;	# Somebody disconnected
    next if /^\[[0-9 :-]+\] ⇐ You disconnected/; # User left IRCCloud
    next if /^\[[0-9 :-]+\] ← [^ ]+ left /;	# Somebody left the channel
    next if /^\[[0-9 :-]+\] — [^ ]+ /;		# A /me line
    next if /^\[[0-9 :-]+\] \* [^ ]+ /;		# Changed nick, changed mode...
    if (/^\[([0-9 :-]+)\] <([^>]+)> (.*)$/) {	# $2 said $3
      push @$records_ref, {type=>'i', speaker=>$2, text=>$3, time=>$1};
    } else {
      return 0;					# Not an IRCCloud log line
    }
  }
  return 1;					# All lines recognized
}


# Quassel_paste_format -- copy-paste from the Quassel chat window
sub Quassel_paste_format($$)
{
  my ($lines_ref, $records_ref) = @_;

  # In fact, the date and time between the square brackets can be
  # anything, including month names and arbitrary punctuation. We only
  # accept digits, dots, spaces and am/pm here.
  #
  foreach (@$lines_ref) {
    next if /^\[[0-9:. apm-]+\] -->/;	# Somebody joined the channel
    next if /^\[[0-9:. apm-]+\] <--/;	# Somebody quit the channel
    next if /^\[[0-9:. apm-]+\] <->/;	# Somebody changed nick
    next if /^\[[0-9:. apm-]+\] \* /;	# Change of topic, channel created...
    next if /^\[[0-9:. apm-]+\] -\*-/;	# Somebody used /me
    next if /^\[[0-9:. apm-]+\] \*\*\*/;	# Channel mode change
    next if /^\[[0-9:. apm-]+\] - \{/;	# Message "Day changed to ..."
    next if /^\s*$/;			# Skip empty line
    if (/^\[([0-9:. apm-]+)\] <([^>]+)> (.*)$/) {
      push @$records_ref, {type=>'i', speaker=>$2, text=>$3, time=>$1};
    } else {
      return 0;
    }
  }
  return 1;
}


# Plain_Text_Format -- a simple text format as a scribe might write in an editor
sub Plain_Text_Format($$)
{
  my ($lines_ref, $records_ref) = @_;

  # This format is meant for taking minutes without IRC. Example:
  #
  #     Topic: Closing issues
  #     Jim: I want to talk about issue 1.
  #     ... And 2, if possible.
  #     [General agreeement]
  #
  # Lines should not start with dates or times, or with bracketed
  # nicknames ("<...>"), as in typical IRC logs. E.g., the following
  # lines cause the parser to conclude that the input is *not*
  # Plain_Text_Format:
  #
  # *   09:34:14 <Sue> Topic: next meeting
  # *   2007-04-04 10:50 Jim: +1
  # *   <Aude> Not now.
  #
  foreach (@$lines_ref) {
    return 0 if /^[0-9:-]+[:-][0-9:-]/;		# Seems to start w/ a date/time
    return 0 if /^<[^ >]+> /;			# Seems to start with a <nick>
    if (/^(.+)$/) {				# Not empty
      push (@$records_ref, {type=>'i', speaker=>'scribe', text=>$1});
    }
  }
  return 1;
}


# fc_uniq -- return the list of case-insensitively distinct strings in a list
sub fc_uniq(@)
{
  my %seen;
  return grep {!$seen{fc $_}++} @_;
}


# to_mathml -- call latexmlmath to convert a LaTeX math expression to MathML
sub to_mathml($)
{
  my ($s) = @_;
  my ($in, $out);
  $in = $s;
  $in =~ s/\\/\\\\/g;
  $in =~ s/\"/\\\"/g;
  $in =~ s/\$/\\\$/g;
  $in =~ s/\`/\\\`/g;
  # $out = `latexmlmath "$in" 2>/dev/null`;
  $out = decode('UTF-8', `latexmlmath "$in" 2>/dev/null`);
  push(@diagnostics, "Failed math formula: $s") if $? != 0;
  return $s if $? != 0;		# An error occurred, return original string
  $out =~ s/<\?xml[^>]*\?>//;
  $has_math = 1;
  return $out;
}


{
  my %tag = ('_' => 'u', '/' => 'em', '*' => 'strong', '`' => 'code');

  # to_emph -- replace smileys, arrows, emphasis marks and math
  sub to_emph($);
  sub to_emph($)
  {
    # Note: $` and $' must be stored in local variables before the
    # recursive call, because they are global variables and might be
    # changed in that call.
    #
    for ($_[0]) {
      if (m{(?:^|\s|\p{P})\K([_/*`])(.+?)\g{1}(?=\p{P}|\s|$)}) {
	my ($a, $z, $t, $m) = ($`, $', $1, $2);
	return to_emph($a)."<$tag{$t}>".to_emph($m)."</$tag{$t}>".to_emph($z);
      } elsif (/(?:^|[^\\])\K\$\$[^\$]+\$\$/) { # $$...$$ not preceded by a '\'
	my ($a, $m, $z) = ($`, $&, $');
	return to_emph($a) . to_mathml($m) . to_emph($z);
      } elsif (/(?:^|[^\\])\K\$[^\$]+\$/) {	# $...$ not preceded by a '\'
	my ($a, $m, $z) = ($`, $&, $');
	return to_emph($a) . to_mathml($m) . to_emph($z);
      } elsif (/\\\$/) {			# Escaped $
	my ($a, $z) = ($`, $');
	return to_emph($a) . '$' . to_emph($z);
      } else {
	return $_;
      }
    }
  }
}


# break_url -- apply -urlDisplay option to a URL
sub break_url($)
{
  my ($s) = @_;

  # HTML delimiters are already escaped.

  # If the URL is a well-known one, replace it with an
  # abbreviation. Otherwise, if the urlDisplay option is 'break',
  # insert <wbr> tags to make the URL breakable. Otherwise, if the
  # urlDisplay option is 'shorten', elide the middle part of the
  # URL. Otherwise return the URL unchanged.
  return "$1/<wbr>$2"
      if $s =~ /^https:\/\/github.com\/([^\/]+)\/([^\/]+)\/?$/;
  return "$1/<wbr>$2#$4"
      if $s =~ /^https:\/\/github.com\/([^\/]+)\/([^\/]+)\/(issues|pull)\/([0-9]+)$/;
  return "$1/<wbr>$2#$4 (comment)"
      if $s =~ /^https:\/\/github.com\/([^\/]+)\/([^\/]+)\/(issues|pull)\/([0-9]+)#issuecomment-/;
  return $s =~ s|/\b|/<wbr>|gr
      if $url_display eq 'break';
  return $s =~ s/^((?:[^&]|&[^;]+;){5})(?:[^&]|&[^;]+;)*((?:[^&]|&[^;]+;){6})$/$1…$2/r
      if $url_display eq 'shorten';
  return $s;
}


# mklink -- return HTML for a URL with anchortext: link, image or just text
sub mklink($$$$)
{
  my ($link, $type, $url, $anchortext) = @_;
  # $link determines whether to make a link (>0) or just show the text (<0).
  # $type determines whether to make a text ("->") or an image ("-->").

  $url = esc($url);
  if ($link > 0) {
    my $s = '<a href="' . $url . '">';
    if ($type eq '-->') {
      $s .= '<img src="' . $url . '" alt="' . esc($anchortext) . '">';
    } elsif ($anchortext ne '') {
      $s .= esc($anchortext, $emphasis);
    } else {
      $s .= break_url($url); # Otherwise the URL itself is the anchor text
    }
    return "$s</a>";
  } else {
    return $anchortext ne '' ? esc($anchortext) : break_url($url);
  }
}


# esc -- escape HTML delimiters (<>&"), optionally handle emphasis & Ralph links
sub esc($;$$$);
sub esc($;$$$)
{
  my ($s, $emph, $link, $break_urls) = @_;
  my ($replacement, $pre, $url, $post, $type);

  if ($link) {
    # Wrap Ralph-links and bare URLs in <a>.
    # 1a) A double-quoted Ralph link: ... -> URL "ANCHOR" ...
    # 1b) A single-quoted Ralph link: ... -> URL 'ANCHOR' ...
    # 1a) An unquoted Ralph link: ... -> URL ANCHOR
    # 2) A Xueyuan link: ANCHOR -> URL
    # 3) An Ivan link: ... -> ANCHOR URL ...
    # 4a) A double-quoted inverted Xueyuan link: ... URL -> "ANCHOR" ...
    # 4b) A single-quoted inverted Xueyuan link: ... URL -> 'ANCHOR' ...
    # 4c) An unquoted inverted Xueyuan link: ... URL -> ANCHOR
    # 5) A bare URL: ... URL ...
    # With --> instead of ->, the link is embedded as an image (<img>).
    # If $link < 0, omit the <a> tag and just insert the text or image.

    # Loop until we found all URLs.
    $replacement = '';
    while (($pre, $url, $post) = $s =~ /^(.*?)($urlpat)(.*)$/i) {
      # Look for "->" or "-->" before or after the URL.
      if ($pre =~ /(--?>) *$/p) { # Ralph, Xueyuan or missing anchor text
	$type = $1;
	$pre = $`;
	if ($post =~ /^ *"([^"\t]*)"/p || $post =~ /^ *'([^'\t]*)'/p ||
	    $post =~ /^ *([^'" \t][^\t]*[^ \t]) */p ||
	    $post =~ /^ *([^'" \t]) */p) { # Ralph link
	  $replacement .= esc($pre, $emph) . mklink($link, $type, $url, $1);
	  $s = $';
	} elsif ($pre =~ / *([^ \t][^\t]*[^ \t]|[^ \t]) *$/p) {	# Xueyuan link
	  $replacement .= esc($`, $emph)
	      . mklink($link, $type, $url,$1);
	  $s = $post;
	} else {		# Missing anchor text
	  $replacement .= esc($pre, $emph) . mklink($link, $type, $url, '');
	  $s = $post;
	}
      } elsif ($pre =~ /(--?>) *(.+?) *$/p) { # Ivan link
	$replacement .= esc($`, $emph) . mklink($link, $1, $url, $2);
	$s = $post;
      } elsif ($post =~ /^ *(--?>) *"([^"\t]*)"/p ||
	       $post =~ /^ *(--?>) *'([^'\t]*)'/p ||
	       $post =~ /^ *(--?>) *([^ \t][^\t]*[^ \t]) */p ||
	       $post =~ /^ *(--?>) *([^ \t]) */p ||
	       $post =~ /^ *(--?>) *()/p) { # Inverted Xueyuan link
	$replacement  .= esc($pre, $emph) . mklink($link, $1, $url, $2);
	$s = $';
      } else {					# Bare URL.
    	$replacement .= esc($pre, $emph) . mklink($link, '->', $url, '');
    	$s = $post;
      }
    }
    $s = $replacement . esc($s, $emph);
  } elsif ($break_urls) {	# Shorten or break URLs
    $s = esc($s, $emph);
    $s =~ s/($urlpat)/break_url($1)/gie;
  } else {
    $s =~ s/&/&amp;/g;
    $s =~ s/</&lt;/g;
    $s =~ s/>/&gt;/g;
    $s =~ s/"/&quot;/g;
    if ($emph) {
      $s =~ s/:-\)/☺/g;
      $s =~ s/;-\)/😉\x{FE0E}/g;
      $s =~ s/:-\(/☹/g;
      $s =~ s{:-/}{😕\x{FE0E}}g;
      $s =~ s/,-\)/😜\x{FE0E}/g;
      $s =~ s{\\o/}{🙌\x{FE0E}}g;
      $s =~ s/(?:^|[^-])\K--&gt;/⟶/g;
      $s =~ s/(?:^|[^-])\K-&gt;/→/g;
      $s =~ s/(?:^|[^=])\K==&gt;/⟹/g;
      $s =~ s/(?:^|[^=])\K=&gt;/⇒/g;
      $s =~ s/&lt;--(?!-)/⟵/g;
      $s =~ s/&lt;-(?!-)/←/g;
      $s =~ s/&lt;==(?!=)/⟸/g;
      $s =~ s/&lt;=(?!=)/⇐/g;
      $s = to_emph($s);		# Italics, bold, underline, monospace, math
    }
  }
  return $s;
}


# is_cur_scribe -- true if $nick is in %$curscribes_ref, ignores trailing "_"
sub is_cur_scribe($$)
{
  my ($nick, $curscribes_ref) = @_;

  return $$curscribes_ref{fc($nick =~ s/_+$//r)} || $$curscribes_ref{'*'};
}


# add_scribes -- add scribes to the scribe list and the current scribes
sub add_scribes($$$)
{
  my ($names, $curscribes_ref, $scribes_ref) = @_;

  # We may assume $names matches zero or more comma-separated $scribepat
  foreach (split(/ *, */, $names)) {	# Split at commas
    my ($nick, $real) = /^$scribepat$/;	# Split into nick and real name
    my $n = fc($nick =~ s/_+$//r);	# Case-insensitive, without trailing _
    $$curscribes_ref{$n} = 1;		# Add speaker as scribe
    # Add a new real name, or use the nick as real name if there was none.
    if ($real) {$$scribes_ref{$n} = $real;}
    elsif (!$$scribes_ref{$n}) {$$scribes_ref{$n} = $nick;}
  }
}


# delete_scribes -- remove from current scribe list
sub delete_scribes($$)
{
  my ($names, $curscribes_ref) = @_;

  # We may assume $names matches zero or more comma-separated $scribepat
  foreach (split(/ *, */, $names)) {	# Split at commas
    my ($nick, $real) = /^$scribepat$/;	# Split into name and real name
    my $n = fc($nick =~ s/_+$//r);	# Case-insensitive, without trailing _
    delete $$curscribes_ref{$n};	# Remove from curscribes
  }
}


# hour_min_sec -- extract hour, minute and second from known time stamp formats
sub hour_min_sec($)
{
  my ($timestamp) = @_;
  my ($h, $m, $s, $pm) = $timestamp =~
      /(?<![0-9])([0-9][0-9]?):([0-9][0-9])(?::([0-9][0-9]))?(?: +(pm))?/i;
  $h = 0 + ($h // 0);
  $m = 0 + ($m // 0);
  $s = 0 + ($s // 0);
  $h += 12 if defined $pm;
  return ($h, $m, $s);
}


# timestamp_to_seconds - convert HH:MM:SS to seconds since midnight
sub timestamp_to_seconds($)
{
  my ($timestamp) = @_;
  my ($h, $m, $s) = hour_min_sec($timestamp);
  return 3600 * $h + 60 * $m + $s;
}


# diff_timestamps -- compute number of seconds between two time stamps
sub diff_timestamps($$)
{
  my ($ts1, $ts2) = @_;
  my $diff = timestamp_to_seconds($ts1) - timestamp_to_seconds($ts2);
  # If the diff is more than 8 hours apart,
  # we assume we're comparing across midnight.
  return $diff < -8 * 3600 ? $diff + 24 * 3600 : $diff;
}


# minutes_to_timestamp -- convert MM to full HH:MM:SS based on a time reference
sub minutes_to_timestamp($$)
{
  my ($minutes, $ref) = @_;
  my ($h, $m, $s) = hour_min_sec($ref);
  $h -= 1 if 0 + $minutes > $m;	# It's in the previous hour
  $h += 24 if $h < 0;		# That previous hour was yesterday
  return sprintf "%02d:%02d:00", $h, 0 + $minutes;
}


# link_to_recording -- return an HTML link to the recording at $time, or ""
sub link_to_recording($$)
{
  my ($url, $time) = @_;
  my $offset;

  return '' if !defined $url || !defined $recordingstart || !defined $time;
  $offset = diff_timestamps($time, $recordingstart);
  return '' if $offset < 0;
  return '' if defined $recordingend && diff_timestamps($recordingend,$time)<0;
  return sprintf " <a href=\"%1\$s#t=%2\$s\" rel=bookmark class=recording title=\"matching video record\">🎞\x{FE0E}</a>", esc($url), $offset;
}


# Main body
<<<<<<< HEAD
my $revision = '$Revision: shorten-githuburl-195 $'
  =~ s/\$Revision: //r
  =~ s/ \$//r;
my $versiondate = '$Date: Wed May 25 17:59:06 2022 UTC $'
=======
my $revision = '$Revision: 197 $'
  =~ s/\$Revision: //r
  =~ s/ \$//r;
my $versiondate = '$Date: Tue Nov  8 15:42:48 2022 UTC $'
>>>>>>> 5ac8936d
  =~ s/\$Date: //r
  =~ s/ \$//r;

my %scribes;			# List of scribes
my @records;			# Array of parsed lines
my $date;			# Date of the meeting
my $meeting = "(MEETING TITLE)"; # Name of the meeting (HTML-escaped)
my $prev_meeting = '';		# HTML-formatted link to previous meeting
my $next_meeting = '';		# HTML-formatted link to next meeting
my %present;			# List of participants
my %regrets;			# List of regrets
my $minutes_url;		# URL of the minutes according to RRSAgent
my $logging_url;		# URL of the log according to RRSAgent
my $agenda = '';		# HTML-formatted link to an agenda
my %chairs;			# List of meeting chairs
my %lastspeaker;		# Current speaker (separate for each scribe)
my $speakerid = 's00';		# Generates unique ID for each speaker
my $has_slides = 0;		# Set to 1 if there is at least one slideset
my $lastslideset;		# URL of the slideset being presented
my $recording;         		# URL of the recording of the meeting
my $recording_link;		# HTML-formatted link to the recording
my $topicid = 't00';		# Generates unique ID for each topic
my $actionid = 'a00';		# Generates unique ID for each action
my $resolutionid = 'r00';	# Generates unique ID for each resolution
my $issueid = 'i00';		# Generates unique ID for each issue
my $lineid = 'x000';		# Generates unique ID for each line
my %speakers;			# Unique ID for each speaker
my %namedanchors;		# Set of already used IDs for NamedAnchorsHere
my %curscribes;			# Indexes are the current scribenicks
my %verbatim;			# End of preformatted mode for nick: ``` or ]]
my $agenda_icon = '<img alt="Agenda." title="Agenda" ' .
  'src="https://www.w3.org/StyleSheets/scribe2/chronometer.png">';
my $irclog_icon = '<img alt="IRC log." title="IRC log" ' .
  'src="https://www.w3.org/StyleSheets/scribe2/text-plain.png">';
my $previous_icon = '<img alt="Previous meeting." title="Previous meeting" ' .
  'src="https://www.w3.org/StyleSheets/scribe2/go-previous.png">';
my $next_icon = '<img alt="Next meeting." title="Next meeting" ' .
  'src="https://www.w3.org/StyleSheets/scribe2/go-next.png">';
my $w3clogo = '<a href="https://www.w3.org/"><img src="https://www.w3.org/' .
  'StyleSheets/TR/2016/logos/W3C" alt=W3C border=0 height=48 width=72></a>';

my %bots = (fc('RRSAgent') => 1, # Nicks that probably aren't scribe
	    fc('trackbot') => 1,
	    fc('ghurlbot') => 1,
	    fc('agendabot') => 1,
	    fc('Zakim') => 1);

my %options = ("team" => sub {$styleset = 'team'},
	       "member" => sub {$styleset = 'member'},
	       "fancy" => sub {$styleset = 'fancy'},
	       "embedDiagnostics!" => \$embed_diagnostics,
	       "implicitContinuations!" => \$implicitcont,
	       "allowSpaceContinuation!" => \$spacecont,
	       "keepLines!" => \$keeplines,
	       "urlDisplay=s" => sub {
		 if ($_[1] =~ /^(?:break|shorten|full$)/i) {$url_display=$_[1]}
		 else {die "--urlDisplay must be break, shorten or full\n"}},
	       "final!" => \$final,
	       "draft!" => sub {$final = ! $_[1]},
	       "scribenick=s" => \$scribenick,
	       "dashTopics!" => \$dash_topics,
	       "useZakimTopics!" => \$use_zakim,
	       "scribeOnly!" => \$scribeonly,
	       "emphasis!" => \$emphasis,
	       "mathjax=s" => \$mathjax,
	       "oldStyle!" => \$old_style,
	       "stylesheet:s" => \$stylesheet,
	       "logo:s" => \$logo,
	       "nologo" => sub {$logo = ''},
	       "collapseLimit:i" => \$collapse_limit,
	       "minutes=s" => \$minutes_url);
my @month = ('', 'January', 'February', 'March', 'April', 'May', 'June', 'July',
	     'August', 'September', 'October', 'November', 'December');

# Automatically encode output to stdout and stderr as UTF-8. We do not
# automatically decode stdin as UTF-8, because the program might
# occasionally be used on old files that are in Latin-1.
# guess_encoding() below detects that case.
#
binmode(STDOUT, ':utf8');
binmode(STDERR, ':utf8');

GetOptionsFromString($ENV{"SCRIBEOPTIONS"}, %options) if $ENV{"SCRIBEOPTIONS"};
GetOptions(%options) or pod2usage(2);

# Step 1: Read all lines into a temporary array; replace tabs by
# spaces and remove carriage returns and newlines; then try each
# parser in turn to parse them into records, until one succeeds.
#
do {
  local $/;
  my $input = <>;
  # Try to guess the encoding: ASCII, UTF-8/16/32 or Latin-1.
  my $decoder = guess_encoding($input, 'latin-1');
  # Decode the input. If not known or ambiguous, try UTF-8.
  $input = ref($decoder) ? $decoder->decode($input) : decode('UTF-8', $input);
  # Split into lines, remove newlines, replace tabs by spaces.
  my @input = map tr/\t/ /r, split(/\r?\n/, $input);
  $input[0] =~ s/^\x{FEFF}// if scalar @input; # Remove the BOM, if any
  do {@records = (); last if &$_(\@input, \@records);} foreach (@parsers);
  push(@diagnostics,'Input has an unknown format (or is empty).') if !@records;
};

# Step 2: Process s/old/new/ and i/where/what/ commands.
#
# First mark all s/// and i/// lines as 'c', so that they don't get
# changed by other s/// lines. Then loop over all lines again and
# apply the substitutions and insertions. Successful s/// and i///
# become of type 'o' (omit).
#
# If people try to use s/// to replace URLs and they copy-paste the
# URLs from the generated minutes, there will be zero-width non-joiner
# characters in the URLs. Remove them before matching.
#
foreach (@records) {
  $_->{type} = 'c' if
      $_->{text} =~ /^ *(s|i)(\/|\|)(.*?)\2(.*?)(?:\2([gG])? *)?$/;
}

for (my $i = 0; $i < @records; $i++) {

  if ($records[$i]->{type} eq 'c' &&
      $records[$i]->{text} =~ /^ *(s|i)(\/|\|)(.*?)\2(.*?)(?:\2([gG])? *)?$/) {
    my ($cmd, $old, $new, $global) = ($1, $3, $4, $5);
    my $old2 = $old =~ s/\x{200C}//gr;		# Version without any U+200C

    if ($cmd eq 'i') {				# i/where/what/
      my $j = $i - 1;
      $j-- until $j < 0 || ($records[$j]->{type} eq 'i' &&
			    ($records[$j]->{text} =~ /\Q$old\E/ ||
			     $records[$j]->{text} =~ /\Q$old2\E/));
      if ($j >= 0) {
	splice(@records, $j, 0,
	       {type=>'i',speaker=>$records[$i]->{speaker},text=>$new});
	$i++;			# All records shifted by the splice
	$records[$i]->{type} = 'o';
	push(@diagnostics, 'Succeeded: ' . $records[$i]->{text});
      } else {
	push(@diagnostics, 'Failed: ' . $records[$i]->{text});
      }

    } elsif (! defined $global) {		# s/old/new/
      my $j = $i - 1;
      $j-- until $j < 0 || ($records[$j]->{type} eq 'i' &&
			    ($records[$j]->{text} =~ s/\Q$old\E/$new/ ||
			     $records[$j]->{text} =~ s/\Q$old2\E/$new/));

      push(@diagnostics,
	   ($j >= 0 ? 'Succeeded: ' : 'Failed: ') . $records[$i]->{text});
      $records[$i]->{type} = 'o' if $j >= 0; # Omit successful command

    } else {					# s/old/new/g or .../G
      my $n = 0;
      for (0 .. ($global eq 'g' ? $i-1 : @records-1)) {
	$n++ if $records[$_]->{type} eq 'i' &&
	    ($records[$_]->{text} =~ s/\Q$old\E/$new/ ||
	     $records[$_]->{text} =~ s/\Q$old2\E/$new/);
      }
      push(@diagnostics,
	   ($n ? "Succeeded $n times: " : "Failed: ") . $records[$i]->{text});
      $records[$i]->{type} = 'o' if $n; # Omit successful command
    }
  }
}

# Step 3: Search for scribeOptions, as they may affect the whole log.
#
foreach my $p (@records) {
  if ($p->{text} =~ /^ *scribeoptions *: *(.*?) *$/i) {
    Getopt::Long::Configure("pass_through");
    my ($ret, $args) = GetOptionsFromString($1, %options);
    push(@diagnostics, 'Unknown option in scribeoptions: ' . join(' ', @$args))
	if scalar @$args;
    $p->{type} = 'o';			# Omit line from output
  }
}

# Step 4: Find the initial scribe(s).
#
# The first scribe/scribenick command is also assumed to apply to the
# lines that come before it, so search for that first command (unless
# --scribenick was given on the command line). If no command is found,
# assume the person who typed most was the scribe. And if nobody typed
# anything, set the scribe to '*'.
#
# The hash %count is also used further down to print the list of
# people who were active on IRC in the diagnostics.
#
my %count;
foreach (@records) {
  $count{$_->{speaker}}++ if $_->{type} eq 'i' && !$bots{fc($_->{speaker})};
}
while (!defined $scribenick && (my ($i,$p) = each @records)) {
  if ($p->{text} =~ /^ *scribe(?:nick)? * \+:? *$/i) {
    $scribenick = $p->{speaker};
  } elsif ($p->{text} =~ /^ *scribe(?:nick)? *(?::|\+:?) *($scribepat(?:, *$scribepat)*)$/i) {
    $scribenick = $1;
  }
}
if (!defined $scribenick) {
  $scribenick = (sort {$count{$b} <=> $count{$a}} sort keys %count)[0];
  # If still undef, it means there are no lines at all...
  $scribenick = '*' if !defined $scribenick;
  push(@diagnostics, "No scribenick or scribe found. Guessed: $scribenick");
}
add_scribes($scribenick, \%curscribes, \%scribes);

# Step 5: Interpret each record, collect topics, actions, etc.
#
# Interpret each line. %curscribes is the current set of scribes in lowercase.
# $lastspeaker is the current speaker, for use in continuation lines.
# $lastspeaker is set to foo whenever the scribe writes "foo: ...".
#
for (my $i = 0; $i < @records; $i++) {
  my $is_scribe = is_cur_scribe($records[$i]->{speaker}, \%curscribes);
  $_ = $records[$i]->{text};

  if ($records[$i]->{type} eq 'o') {
    # This record was already processed

  } elsif (/^ *$/) {
    $records[$i]->{type} = 'o';		# Omit empty line

  } elsif (/^ *(```|\[\[) *$/ &&	# Start preformatted text
      !exists $verbatim{$records[$i]->{speaker}}) {
    $verbatim{$records[$i]->{speaker}} = $1 eq "```" ? "```" : "]]";
    if ($is_scribe) {
      $records[$i]->{text} = "";	# Next lines will be appended
      $records[$i]->{type} = 'D';	# Preformatted text by scribe
    } else {
      $records[$i]->{type} = 'o';	# Omit this record
    }

  } elsif (/ *(```|\]\]) *$/ &&		# End of preformatted text
      ($verbatim{$records[$i]->{speaker}} // "") eq $1) {
    $records[$i]->{type} = 'o';			# Omit this record
    delete $verbatim{$records[$i]->{speaker}};	# Remove verbatim mode

  } elsif (exists $verbatim{$records[$i]->{speaker}}) { # Preformatted text
    if ($is_scribe) {
      # Scribe's verbatim text is collected into a single record
      my $j = $i - 1;
      $j-- while $records[$j]->{type} eq 'o' ||
	  $records[$j]->{speaker} ne $records[$i]->{speaker};
      $records[$j]->{text} .= $records[$i]->{text} . "\n"; # Append to 1st line
      $records[$i]->{type} = 'o';			   # Omit this record
    } else {
      $records[$i]->{type} = 'I';		# Mark as preformatted line
    }

  } elsif (/^ *present *[:：=] *(.*?) *$/i) {
    if ($records[$i]->{speaker} eq 'Zakim' && !$use_zakim) {} # Ignore Zakim?
    elsif ($1 eq '(no one)') {%present = ()}
    else {%present = map {fc($_) => $_} split(/ *, */, $1)}
    $records[$i]->{type} = 'o';		# Omit line from output

  } elsif (/^ *present *\+[:：]? *$/i) {
    $present{fc $records[$i]->{speaker}} = $records[$i]->{speaker};
    $records[$i]->{type} = 'o';		# Omit line from output

  } elsif (/^ *present *\+[:：]? *(.*?) *$/i) {
    $present{fc $_} = $_ foreach split(/ *, */, $1);
    $records[$i]->{type} = 'o';		# Omit line from output

  } elsif (/^ *present *-[:：]? *(.*?) *$/i) {
    delete $present{fc $_} foreach split(/ *, */, $1);
    $records[$i]->{type} = 'o';		# Omit line from output

  } elsif (/^ *regrets? *[:：] *(.*?) *$/i) {
    %regrets = map { fc($_) => $_ } split(/ *, */, $1);
    $records[$i]->{type} = 'o';		# Omit line from output

  } elsif (/^ *regrets? *\+[:：]? *$/i) {
    $regrets{fc $records[$i]->{speaker}} = $records[$i]->{speaker};
    $records[$i]->{type} = 'o';		# Omit line from output

  } elsif (/^ *regrets? *\+[:：]? *(.*?) *$/i) {
    $regrets{fc $_} = $_ foreach split(/ *, */, $1);
    $records[$i]->{type} = 'o';		# Omit line from output

  } elsif (/^ *regrets? *-[:：]? *(.*?) *$/i) {
    delete $regrets{fc $_} foreach split(/ *, */, $1);
    $records[$i]->{type} = 'o';		# Omit line from output

  } elsif (/^ *slides(?:et)? *[:：] *(.*?($urlpat).*)$/i) {
    $records[$i]->{type} = 'slideset';	# Mark as slideset line
    $records[$i]->{text} = $1;
    $lastslideset = $2;
    $has_slides = 1;

  } elsif (/^ *slideset *[:：]/i) {		# Slideset but without a URL. Error?
    $records[$i]->{type} = 'd' if $is_scribe;
    $lastslideset = undef;

  } elsif (/^ *\[ *slide *(\d+) *\] *$/i && $lastslideset) {
    $records[$i]->{type} = 'slide';	# Mark as slide line
    my $slidenumber = $1;
    # Put link in {id}, with fragment ID "#n" (or #page=n for PDF URLs).
    $records[$i]->{id} = $lastslideset . "#" .
	($lastslideset =~ /\.pdf/ ? "page=" : "") . $slidenumber;
    $records[$i]->{text} = "$slidenumber";

  } elsif (/^ *recording *[:：] *(.*?($urlpat).*)$/i) {
    $records[$i]->{type} = 'o';		# Omit line from output
    $recording_link = esc($1, $emphasis, 1, 1);
    $recording = $2;

  } elsif (/^ *recording *[:：]/i) {	# Recording but without a URL. Error?
    $records[$i]->{type} = 'd' if $is_scribe;
    $recording = undef;

  } elsif (/^ *recording +(?:is +starting|starts)[. ]*$/i) {
    $records[$i]->{type} = 'o';		# Omit line from output
    $recordingstart = $records[$i]->{time} if defined $records[$i]->{time};

  } elsif (/^ *recording +start(?:ed|s) +at +[:：]([0-9][0-9])[. ]*$/i) {
    $records[$i]->{type} = 'o';		# Omit line from output
    $recordingstart = minutes_to_timestamp($1, $records[$i]->{time})
	if defined($records[$i]->{time});

  } elsif (/^ *recording +ends[. ]*$/i) {
    $records[$i]->{type} = 'o';		# Omit line from output
    $recordingend = $records[$i]->{time} if defined $records[$i]->{time};

  } elsif (/^ *recording +end(?:ed|s) +at +[:：]([0-9][0-9])[. ]*$/i) {
    $records[$i]->{type} = 'o';		# Omit line from output
    $recordingend = minutes_to_timestamp($1, $records[$i]->{time})
	if defined $records[$i]->{time};

  } elsif (/^ *topic *[:：] *(.*?) *$/i) {
    $records[$i]->{type} = 't';		# Mark as topic line
    $records[$i]->{text} = $1;
    $records[$i]->{id} = ++$topicid;	# Unique ID

  } elsif (/^ *sub-?topic *[:：] *(.*?) *$/i) {
    $records[$i]->{type} = 'T';		# Mark as subtopic line
    $records[$i]->{text} = $1;
    $records[$i]->{id} = ++$topicid;	# Unique ID

  } elsif ($dash_topics && /^ *-+ *$/) {
     my $topicfound = 0;
    for (my $j = $i + 1; $j < @records; $j++) {
      if ($records[$j]->{speaker} eq $records[$i]->{speaker}) {
	$records[$i]->{type} = 't';
	$records[$i]->{text} = $records[$j]->{text} =~ s/^ *(.*?) *$/$1/r;
	$records[$i]->{id} = ++$topicid;
	$records[$j]->{type} = 'o';
        $topicfound = 1;
	last;
      }
    }

  } elsif ($records[$i]->{speaker} eq 'RRSAgent' && / to generate ([^ #]+)/) {
    $minutes_url = $1;
    $records[$i]->{type} = 'o';		# Ignore this line

  } elsif ($records[$i]->{speaker} eq 'RRSAgent' &&
	   /(?:[Ll]ogging to|recorded in|See) ([^ #]+)/){
    $logging_url = $1;
    $records[$i]->{type} = 'o';		# Ignore this line

  } elsif (/^ *rrsagent,/i) {
    $records[$i]->{type} = 'o';		# Ignore this line

  } elsif ($records[$i]->{speaker} eq 'RRSAgent') {
    # Ignore RRSAgent's list of actions, etc.
    $records[$i]->{type} = 'o';		# Ignore this line

  } elsif (/^ *action *[:：] *(.*?) *$/i ||
	   /^ *action +(\pL\w* *[:：].*?) *$/i ||
	   /^ *action +([^ ]+ +to\b.*?) *$/i) {
    $records[$i]->{type} = 'a';		# Mark as action line
    $records[$i]->{text} = $1;
    $records[$i]->{id} = ++$actionid;	# Unique ID

  } elsif (/^ *resol(?:ved|ution) *[:：] *(.*?) *$/i) {
    $records[$i]->{type} = 'r';		# Mark as resolution line
    $records[$i]->{text} = $1;
    $records[$i]->{id} = ++$resolutionid;

  } elsif (/^ *issue *[:：] *(.*?) *$/i) {
    $records[$i]->{type} = 'u';		# Mark as issue line
    $records[$i]->{text} = $1;
    $records[$i]->{id} = ++$issueid;	# Unique ID

  } elsif (/^ *agenda *[:：] *($urlpat) *$/i) {
    $agenda = '<a href="' . esc($1) . "\">$agenda_icon</a>\n";
    $records[$i]->{type} = 'o';		# Omit line from output

  } elsif (/^ *agenda *[:：] *(.*?) *$/i) {
    push(@diagnostics, "Found 'Agenda:' not followed by a URL: '$1'.");
    # $records[$i]->{type} = 'o';	# Omit line from output

  } elsif (/^ *meeting *[:：] *(.*?) *$/i) {
    $meeting = esc($1);
    $records[$i]->{type} = 'o';		# Omit line from output

  } elsif (/^ *previous +meeting *[:：] *($urlpat) *$/i) {
    $prev_meeting = '<a href="' . esc($1) . "\">$previous_icon</a>\n";
    $records[$i]->{type} = 'o';		# Omit line from output

  } elsif (/^ *next +meeting *[:：] *($urlpat) *$/i) {
    $next_meeting = '<a href="' . esc($1) . "\">$next_icon</a>\n";
    $records[$i]->{type} = 'o';		# Omit line from output

  } elsif (/^ *(previous|next) +meeting *[:：] *(.*?) *$/i) {
    push(@diagnostics,"Found '$1 meeting:' not followed by a URL: '$2'.");
    # $records[$i]->{type} = 'o';	# Omit line from output

  } elsif (/^ *chairs? *-[:：]? *$/i) {
    delete $chairs{fc $records[$i]->{speaker}}; # Remove speaker from chairs
    $records[$i]->{type} = 'o';		# Omit line from output

  } elsif (/^ *chairs? *-[:：]? *(.*?) *$/i) {
    delete $chairs{fc $_} foreach (split(/ *, */, $1)); # Remove given chairs
    $records[$i]->{type} = 'o';		# Omit line from output

  } elsif (/^ *chairs? *\+[:：]? *$/i) {
    my $s = $records[$i]->{speaker};
    $chairs{fc $s} = $s;		# Add to collected chairs
    $records[$i]->{type} = 'o';		# Omit line from output

  } elsif (/^ *chairs? *[:：] *$/i) {
    push(@diagnostics, "Ignored empty command \"$records[$i]->{text}\"");

  } elsif (/^ *chairs? *([:：]|\+[:：]?) *(.*?) *$/i) {
    %chairs = () if $1 eq ':' || $1 eq '：'; # Reset the list of chairs
    $chairs{fc $_} = $_ foreach (split(/ *, */, $2)); # Add all to chairs list
    $records[$i]->{type} = 'o';		# Omit line from output

  } elsif (/^ *date *[:：] *(\d+ \w+ \d+)/i) {
    $date = $1;
    $records[$i]->{type} = 'o';		# Omit line from output

  } elsif (/^ *scribe(?:nick)? *-[:：]? *$/i) {
    delete_scribes($records[$i]->{speaker}, \%curscribes);
    $records[$i]->{type} = 'o';		# Omit line from output

  } elsif (/^ *scribe(?:nick)? *\+[:：]? *$/i) {
    add_scribes($records[$i]->{speaker}, \%curscribes, \%scribes);
    $records[$i]->{type} = 'o';		# Omit line from output

  } elsif (/^ *scribe(?:nick)? *[:：] *$/i) {
    push(@diagnostics, "Ignored empty command \"$records[$i]->{text}\"");

  } elsif (/^ *scribe(?:nick)? *([:：]|\+[:：]?) *($scribepat(?:, *$scribepat)*)$/i) {
    %curscribes = () if $1 eq ':' || $1 eq '：'; # Reset scribe nicks
    add_scribes($2, \%curscribes, \%scribes);
    $records[$i]->{type} = 'o';		# Omit line from output

  } elsif (/^ *scribe *[:：] *([^ ].*?) *$/i) {
    # Probably an old-fashioned scribe command without a nick
    $scribes{fc $1} = $1;		# Add to collected scribe list
    $records[$i]->{type} = 'o';		# Omit line from output

  } elsif (/^ *scribe(?:nick)? *-[:：]? *([^ ].*)? *$/i) {
    delete_scribes($1, \%curscribes);
    $records[$i]->{type} = 'o';		# Omit line from output

  } elsif ($use_zakim && $records[$i]->{speaker} eq 'Zakim' &&
	   (/^agendum \d+\. "(.*)" taken up/ ||	   # Old Zakim
	    /^agendum \d+ -- (.*)/)) {		   # New Zakim
    $records[$i]->{type} = 't';		# Mark as topic line
    $records[$i]->{text} = $1;
    $records[$i]->{text} =~ s/ -- taken up \[from.*//;
    $records[$i]->{id} = ++$topicid;	# Unique ID

  } elsif ($use_zakim && $records[$i]->{speaker} eq 'Zakim' &&
	   /the attendees (?:were|have been) (.*?),?$/){
    $present{fc $_} = $_ foreach split(/, */, ($1 =~ s/\(no one\)//r));
    $records[$i]->{type} = 'o';		# Omit line from output

  } elsif ($use_zakim && $records[$i]->{speaker} eq 'Zakim' &&
	   /^\.\.\. (.*)$/) {
    my $s = $1;				# See what this is a continuation of
    my $j = $i - 1;
    $j-- while $j >= 0 && ($records[$j]->{text} =~ /^\.\.\. / ||
			   $records[$j]->{speaker} ne 'Zakim');
    if ($j >= 0 && $records[$j]->{text} =~ /the attendees (?:were|have been) /){
      $present{fc $_} = $_ foreach grep($_ ne '', split(/, */, $s));
    } elsif ($j >= 0 && $records[$j]->{text} =~ /, you wanted /) {
      $records[$j]->{text} .= ' ' . $s;
    } elsif ($j >= 0 && $records[$j]->{type} eq 't') { # Continued agendum
      $records[$j]->{text} .= ' ' . $s;
      $records[$j]->{text} =~ s/ -- taken up \[from.*//;
    }
    $records[$i]->{type} = 'o';		# Omit line from output

  } elsif ($use_zakim && $records[$i]->{speaker} eq 'Zakim' &&
	   /[^ ,]+, you wanted /) {
    # Leave Zakim's lines of the form: "Jim, you wanted to ..."

  } elsif ($use_zakim && $records[$i]->{speaker} eq 'Zakim') {
    $records[$i]->{type} = 'o';		# Ignore most conversations with Zakim

  } elsif ($use_zakim &&
    ( /^ *zakim,/i ||
      /^ *(?:chair +)?(?:ack|recognize)s? \w/i ||
      /^ *agg?enda *\d* *[\+\-\=\?]/i ||
      /^ *(?:delete|drop|forget|remove) +agend(?:um|a) +\d+ *$/i ||
      /^ *(?:take +up +|open +|move +to +)?(?:agend(?:um|a) +|next +agend(?:um|a))/i ||
      /^ *next +agend(?:um|a) *$/i ||
      /^ *(?:skip|(?:really +)?close) +(?:this +agend(?:um|a)|agend(?:um|a) +\d+) *$/i ||
      /^ *q(?:ueue|q)? *[-+=?]/i ||
      /^ *(?:ple?a?se? +)?(?:show +)?(?:the +)?(?:verbose +|full +)?q(?:ueue)?\?? *$/i ||
      /^ *(?:vqueue|vq|qv)\?/i ||
      /^ *[-+=?] *q(?:ueue|q)?\b/i ||
      /^ *(?:ple?a?se? +)?clear +(?:the +)?agenda *$/i ||
      /^ *(?:(?:list|show) +(?:all +)?(?:the +)?questions|questions *\?) *$/i ||
      /^ *(?:drop|close) +question +[0-9]+ *$/i)) {
    $records[$i]->{type} = 'o';		# Ignore most conversations with Zakim

  } elsif (/^ *trackbot *, *(?:(?:dis)?associate|bye|start|end|status)\b/i) {
    $records[$i]->{type} = 'o';		# Ignore some commands to trackbot

  } elsif ($records[$i]->{speaker} eq 'trackbot' &&
	   /^([a-zA-Z]+-[0-9]+) -- (.*)$/) {
    $records[$i]->{type} = 'B';		# A structured response from trackbot
    $records[$i]->{id} = $2;
    $records[$i]->{text} = $1;

  } elsif ($records[$i]->{speaker} eq 'trackbot' && /^$urlpat$/i) {
    my $j = $i - 1;			# A URL response from trackbot
    $j-- while $j >= 0 && ($records[$j]->{type} eq 'o' ||
			   $records[$j]->{speaker} ne 'trackbot');
    if ($j < 0) {			# URL belongs to nothing?
      $records[$i]->{type} = 'b';
    } else {				# Make previous line into a link
      $records[$j]->{text} = '->'.$records[$i]->{text}.' '.$records[$j]->{text};
      $records[$i]->{type} = 'o';
    }

  } elsif ($records[$i]->{speaker} eq 'trackbot') {
    $records[$i]->{type} = 'b'		# A response from trackbot

  } elsif ($records[$i]->{speaker} eq 'agendabot') {
    $records[$i]->{type} = 'o';		# Ignore most conversations w/ agendabot

  } elsif (/^ *agendabot,/i) {
    $records[$i]->{type} = 'o';		# Ignore most conversations w/ agendabot

<<<<<<< HEAD
  } elsif ($records[$i]->{speaker} eq 'ghurlbot' &&
	   (/^($urlpat) (->.*) (\(.*)$/ || /^($urlpat) (->.*)()$/)) {
    $records[$i]->{type} = 'B';		# A linked issue or name by ghurlbot
    $records[$i]->{text} = "$1 $2";	# "URL -> title"
    $records[$i]->{id} = $3;		# Optional other info (author, labels)

  } elsif (/^ *ghurlbot,/i) {
    $records[$i]->{type} = 'o';		# Ignore most conversations w/ ghurlbot

  } elsif ($records[$i]->{speaker} eq 'ghurlbot') {
    $records[$i]->{type} = 'o';		# Ignore most conversations w/ ghurlbot

  } elsif (/^ *namedanchorhere *: *(.*?) *$/i) {
=======
  } elsif (/^ *namedanchorhere *[:：] *(.*?) *$/i) {
>>>>>>> 5ac8936d
    my $a = $1 =~ s/ /_/gr;
    if ($a =~ /^$/) {
      push(@diagnostics, "Empty named anchor ignored.");
    } elsif ($a =~ /^x[0-9][0-9]+$/) {
      push(@diagnostics, "Named anchor \"$a\" ignored. (\"xNN\" is reserved.)");
    } elsif ($a =~ /^(?:(?:Action|Resolution)Summary|links|attendees|toc|meeting)$/) {
      push(@diagnostics, "Named anchor \"$a\" ignored. (The name is reserved.)");
    } elsif (exists $namedanchors{$a}) {
      push(@diagnostics, "Duplicate named anchor \"$a\" ignored.");
    } else {
      $records[$i]->{type} = 'n';
      $records[$i]->{id} = esc($a);
      $namedanchors{$a} = 1;
    }

  } elsif ($is_scribe && /^ *\Q<$records[$i]->{speaker}\E>/i) {
    # Ralph's escape for a scribe's personal remarks: "<mynick> my opinion"
    $records[$i]->{text} =~ s/^.*?> ?//i;

  } elsif ($is_scribe && /^ *\\(.*)/) {			# Starts with backslash
    $records[$i]->{type} = 'd';				# Descriptive text
    $records[$i]->{text} = $1;				# Remove backslash

  } elsif (/^ *\\(.*)/) {				# Starts with backslash
    $records[$i]->{text} = $1;				# Remove backslash

  } elsif ($is_scribe &&
	   (/^($speakerpat) *[:：] *(.*)$/ ||
	    (!$spacecont && /^ +($speakerpat) *[:：] *(.*)$/)) &&
	   $records[$i]->{type} ne 'c' &&	# ... and not a failed s///
	   ! /^ *$urlpat/i &&			# ... and not a URL
	   ! /^ *$specialpat *[:：]/i) {	# ... nor special
    # A speaker line
    $records[$i]->{type} = 's';		# Mark as scribe line
    $lastspeaker{$records[$i]->{speaker}} = $1; # For any continuation lines
    $records[$i]->{speaker} = $1;
    $records[$i]->{text} = $2;
    $speakers{fc $1} = ++$speakerid if !exists $speakers{fc $1};

  } elsif ($is_scribe && defined $lastspeaker{$records[$i]->{speaker}} &&
	   (/^ *(?:\.\.\.*|…) *(.*?) *$/ ||
	    ($implicitcont && /^ *(.*?) *$/) ||
	    ($spacecont && /^ +(.*?) *$/)) &&
	   $records[$i]->{type} ne 'c') { # ... and not a failed s///
    # Looks like a continuation line
    $records[$i]->{speaker} = $lastspeaker{$records[$i]->{speaker}};
    $records[$i]->{type} = 's';		# Mark as scribe line
    my $j = $i - 1; $j-- while $j > 0 && $records[$j]->{type} eq 'o';
    if ($j >= 0 && $records[$j]->{type} eq 's' &&
	$records[$j]->{speaker} eq $records[$i]->{speaker}) {
      # Concatenate previous and current line and remove previous line
      $records[$i]->{text} = $records[$j]->{text} . "\t" . $1;
      $records[$j]->{type} = 'o';	# Omit previous line from output
    } else {
      # Cannot concatenate with previous line, remove "..." instead.
      $records[$i]->{text} = $1;
    }

  } elsif (/^ *(?:\.\.\.*|…) *(.*?) *$/) {
    # Is this a continuation of an action/resolution/issue/topic?
    my ($s, $j, $speaker) = ($1, $i - 1, $records[$i]->{speaker});
    $j-- while $j > 0 && ($records[$j]->{type} eq 'o' ||
			  $records[$j]->{speaker} ne $speaker);
    if ($j >= 0 && $records[$j]->{type} =~ /[artTuUd]/) {
      $records[$j]->{text} .= "\t" . $s;
      $records[$i]->{type} = 'o';	# Omit this line from output
    } elsif ($is_scribe) {
      # Not a continuation of anything, but it is by the scribe.
      $records[$i]->{type} = 'd';		# Mark as descriptive text
      $lastspeaker{$speaker} = undef;		# No continuation expected
    }

  } elsif ($is_scribe && $records[$i]->{type} eq 'c') {
    # It's a failed s/// command by the speaker. Leave it as a 'c'.

  } elsif ($is_scribe && /^ *-> *$urlpat/i) {
    # If the scribe used a Ralph-link (-> url ...), still allow continuations
    $records[$i]->{type} = 'd';		# Mark as descriptive text

  } elsif ($is_scribe) {
    $records[$i]->{type} = 'd';		# Mark as descriptive text
    $lastspeaker{$records[$i]->{speaker}} = undef; # No continuation expected
  }
}

# If date wasn't given, guess it from a URL, if any
if (!defined $date && defined $minutes_url &&
    $minutes_url =~ m|/(\d\d\d\d)/(\d\d)/(\d\d)-|) {
  $date = $3 . ' ' . $month[0+$2] . ' ' . $1;
} elsif (!defined $date && defined $logging_url &&
	 $logging_url =~ m|/(\d\d\d\d)/(\d\d)/(\d\d)-|) {
  $date = $3 . ' ' . $month[0+$2] . ' ' . $1;
} elsif (!defined $date) {
  $date = "";
  push(@diagnostics, "Found no dated URLs. You may need to use 'Date:'.");
}

# Add lists of (1) speakers that do not appear in %present; (2) all
# speakers; and (3) all people active on IRC.
#
my @all_speakers = fc_uniq(map $_->{speaker}, grep $_->{type} eq 's', @records);
my @also = grep !exists($present{fc $_}), @all_speakers;
push @diagnostics, "Maybe present: " .
    join(", ", sort {fc($a) cmp fc($b)} @also) if @also;
push @diagnostics, "All speakers: " .
    join(", ", sort {fc($a) cmp fc($b)} @all_speakers) if @all_speakers;
push @diagnostics, "Active on IRC: " .
    join(", ", sort {fc($a) cmp fc($b)} keys %count) if %count;

# Step 6. Convert records to HTML and then fill a template.
#
# Each type of record is converted to a specific HTML fragment, with
# %1$s replaced by the speaker, %2$s by the ID, %3$s by the text, %4$s
# by the speaker ID, %5$s by a unique ID for the record and %6$s by a
# link to a recording of the meeting, if any.
#
# The 1 or 0 after the pattern indicates whether the text (%3$) can be
# parsed for emphasis and math. (Only applicable if --emphasis was
# specified.)
#
# Also replace \t (i.e., placeholders for line breaks) as appropriate.
#
my $embedded_recording = $recording;
my $canonical_recording = $recording;
if (defined $recording) {
  # Modify URL for certain known video sites.
  if ($recording =~ /^https:\/\/youtu\.be\/(.*)$/) {
    $canonical_recording = "https://www.youtube.com/watch?v=" . $1;
  }
  if ($canonical_recording =~ /youtube\.com\/watch\?v=/) {
    $embedded_recording = $canonical_recording =~ s/watch\?v=/embed\//r;
    $embedded_recording .= "?enablejsapi=1&amp;rel=0&amp;modestbranding=1";
  } elsif ($canonical_recording =~ /watch\.videodelivery\.net\//) {
    $embedded_recording = $canonical_recording =~ s/watch\./iframe\./r;
  }
}

my %linepat = (
  a => ["<p id=%2\$s class=action><strong>ACTION:</strong> %3\$s</p>\n", 1],
  b => ["<p id=%5\$s class=bot><cite>&lt;%1\$s&gt;</cite> %3\$s</p>\n", 0],
  B => ["<p id=%5\$s class=bot><cite>&lt;%1\$s&gt;</cite> <strong>%3\$s</strong> %2\$s</p>\n", 0],
  d => ["<p id=%5\$s class=summary>%3\$s</p>\n", 1],
  D => ["<pre id=%5\$s class=summary>\n%3\$s</pre>\n", 0],
  i => [$scribeonly ? '' : "<p id=%5\$s class=irc><cite>&lt;%1\$s&gt;</cite> %3\$s</p>\n", 1],
  I => [$scribeonly ? '' : "<p id=%5\$s class=irc><cite>&lt;%1\$s&gt;</cite> <code>%3\$s</code></p>\n", 0],
  c => [$scribeonly ? '' : "<p id=%5\$s class=irc><cite>&lt;%1\$s&gt;</cite> %3\$s</p>\n", 0],
  o => ['', 0],
  r => ["<p id=%2\$s class=resolution><strong>RESOLUTION:</strong> %3\$s</p>\n",, 1],
  s => ["<p id=%5\$s class=\"phone %4\$s\"><cite>%1\$s:</cite> %3\$s</p>\n", 1],
  n => ["<p class=anchor id=\"%2\$s\"><a href=\"#%2\$s\">⚓</a></p>\n", 0],
  u => ["<p id=%2\$s class=issue><strong>ISSUE:</strong> %3\$s</p>\n", 1],
  T => ["<h4 id=%2\$s>%3\$s%6\$s</h4>\n", 1],
  t => ["</section>\n\n<section>\n<h3 id=%2\$s>%3\$s%6\$s</h3>\n", 1],
  slideset => ["<p id=%5\$s class=summary>Slideset: %3\$s</p>\n", 0],
  slide => ["<p id=%5\$s class=summary><a class=islide href=\"%2\$s\">[Slide %3\$s]</a></p>\n", 1],
    );

my $minutes = '';
foreach my $p (@records) {
  # The last part generates nothing, but avoids warnings for unused args.
  my $line = sprintf $linepat{$p->{type}}[0] . '%1$.0s%2$.0s%3$.0s%4$.0s%5$.0s%6$.0s',
      esc($p->{speaker}),					   # %1
      $p->{id} // '',						   # %2
      esc($p->{text}, $emphasis && $linepat{$p->{type}}[1], 1, 1), # %3
      $speakers{fc $p->{speaker}} // '',			   # %4
      ++$lineid,						   # %5
      link_to_recording($canonical_recording, $p->{time});	   # %6
  if (!$keeplines) {
    $line =~ tr/\t/ /;
  } elsif ($line =~ /\t/) {
    $line =~ s|\t|"<br>\n<span id=" . ++$lineid . ">… "|e; # First line
    $line =~ s|\t|"</span><br>\n<span id=" . ++$lineid . ">… "|ge; # Others
    $line =~ s|</p>|</span></p>|; # Last line
  }
  $minutes .= $line;
}

# @stylesheets is an array of triples [alt, title, url], where alt = 0
# means this is the default style, not 0 means an "alternate" style.
#
my $alt = 0;
my $w3 = 'https://www.w3.org';
my @stylesheets = ();
push @stylesheets, [$alt++, "Default", $stylesheet] if defined $stylesheet;
if ($styleset eq 'team') {
  push @stylesheets,
      [$alt + $old_style, "2018", "$w3/StyleSheets/scribe2/team.css"],
      [$alt + !$old_style, "2004", "$w3/StyleSheets/base.css"],
      [$alt + !$old_style, "2004", "$w3/StyleSheets/team.css"],
      [$alt + !$old_style, "2004", "$w3/StyleSheets/team-minutes.css"],
      [$alt + !$old_style, "2004", "$w3/2004/02/minutes-style.css"],
      [1, "Typewriter", "$w3/StyleSheets/scribe2/tt-team.css"];
} elsif ($styleset eq 'member') {
  push @stylesheets,
      [$alt + $old_style, "2018", "$w3/StyleSheets/scribe2/member.css"],
      [$alt + !$old_style, "2004", "$w3/StyleSheets/base.css"],
      [$alt + !$old_style, "2004", "$w3/StyleSheets/member.css"],
      [$alt + !$old_style, "2004", "$w3/StyleSheets/member-minutes.css"],
      [$alt + !$old_style, "2004", "$w3/2004/02/minutes-style.css"],
      [1, "Typewriter", "$w3/StyleSheets/scribe2/tt-member.css"];
} else {			# 'public' or 'fancy'
  my $f = $styleset eq 'fancy';
  push @stylesheets,
      [$alt + $old_style + $f, "2018", "$w3/StyleSheets/scribe2/public.css"],
      [$alt + !$old_style + $f, "2004", "$w3/StyleSheets/base.css"],
      [$alt + !$old_style + $f, "2004", "$w3/StyleSheets/public.css"],
      [$alt + !$old_style + $f, "2004", "$w3/2004/02/minutes-style.css"],
      [$alt + !$f, "Fancy", "$w3/StyleSheets/scribe2/fancy.css"],
      [1, "Typewriter", "$w3/StyleSheets/scribe2/tt-member.css"];
}

# Format some of the variables used in the template below
#
my $style = join("\n",
  map {"<link rel=\"" . ($_->[0] ? "alternate " : "") . "stylesheet\" " .
    "type=\"text/css\" title=\"$_->[1]\" href=\"$_->[2]\">"} @stylesheets);

my $scripts = '';
$scripts .= "<script src=\"$mathjax\" id=MathJax-script async></script>\n"
    if $emphasis && $has_math;
$scripts .= "<script type=module src=\"$islide\"></script>\n"
    if $has_slides;

if (defined $recording) {
  $scripts .= "<script src=\"https://www.youtube.com/iframe_api\"></script>\n"
      if $canonical_recording =~ /^https:\/\/(www\.)?youtube\.com\//;
  # Copy the script whose code is further down between __DATA__ and __END__:
  $scripts .= $_ while ($_ = <main::DATA>) !~ /^__END__/;
}
close main::DATA;

$logo = "<p>$logo</p>\n\n" if defined $logo && $logo ne '';
$logo = '' if !defined $logo && ($styleset eq 'fancy');
$logo = "<p>$w3clogo</p>\n\n" if !defined $logo;
my $draft = $final ? "" : "&ndash; DRAFT &ndash;<br>\n";
my $log = defined $logging_url?"<a href=\"$logging_url\">$irclog_icon</a>\n":"";
my $present = esc(join(", ", map($present{$_}, sort keys %present))) || '-';
$present = "<details><summary>".($present =~ s/,/,<\/summary>/r)."</details>"
  if scalar keys %present > $collapse_limit; # Collapsed if the list is long
my $regrets = esc(join(", ", map($regrets{$_}, sort keys %regrets))) || '-';
$regrets = "<details><summary>".($regrets =~ s/,/,<\/summary>/r)."</details>"
  if scalar keys %regrets > $collapse_limit; # Collapsed if the list is long
my $scribes = esc(join(", ", sort {fc($a) cmp fc($b)} values %scribes)) || '-';
my $chairs = esc(join(", ", sort {fc($a) cmp fc($b)} values %chairs)) || '-';
my $diagnostics = !$embed_diagnostics || !@diagnostics ? "" :
  "<div class=diagnostics>\n<h2>Diagnostics<\/h2>\n" .
  join("", map {"<p class=warning>" . esc($_) . "</p>\n"} @diagnostics) .
  "</div>\n";
my $videoplayer = ! defined $recording ? '' :
    "<section id=recording>\n" .
    "<p class=summary>Recording: $recording_link\n" .
    "<div class=video>\n" .
    "<iframe src=\"$embedded_recording\" " .
    "width=600 height=340 type=\"text/html\" frameborder=0 allowfullscreen " .
    "allow=\"accelerometer; autoplay; encrypted-media; gyroscope; picture-in-picture\"></iframe>\n" .
    "</div>\n" .
    "</section>\n";

# Collect lists of actions, resolutions and issues from the @records.
# Wrap each list in a <div> and add a corresponding item in the ToC
# (unless the list is empty).
#
my $actions = join("",
		   map("<li><a href=\"#" . $_->{id} . "\">" .
		       esc($_->{text}, $emphasis, -1, 1) . "</a></li>\n",
		       grep($_->{type} eq 'a', @records)));
my $actiontoc = !$actions ? '' :
    "<li class=app><a href=\"#ActionSummary\">Summary of action items</a></li>\n";
$actions = "\n<div id=ActionSummary>\n<h2>Summary of action items</h2>
<ol>\n$actions</ol>\n</div>\n" if $actions;
if ($keeplines) {$actions =~ s/\t/<br>\n… /g;} else {$actions =~ tr/\t/ /;}

my $resolutions = join("",
		       map("<li><a href=\"#" . $_->{id} . "\">" .
			   esc($_->{text}, $emphasis, -1, 1) . "</a></li>\n",
			   grep($_->{type} eq 'r', @records)));
my $resolutiontoc = !$resolutions ? '' :
    "<li class=app><a href=\"#ResolutionSummary\">Summary of resolutions</a></li>\n";
$resolutions = "\n<div id=ResolutionSummary>\n<h2>Summary of resolutions</h2>
<ol>\n$resolutions</ol>\n</div>\n" if $resolutions;
if ($keeplines) {$resolutions =~ s/\t/<br>\n… /g;} else {$resolutions =~ tr/\t/ /;}

my $issues = join("",
		  map("<li><a href=\"#" . $_->{id} . "\">" .
		      esc($_->{text}, $emphasis, -1, 1) . "</a></li>\n",
		      grep($_->{type} eq 'u', @records)));
my $issuetoc = !$issues ? '' :
    "<li class=app><a href=\"#IssueSummary\">Summary of issues</a></li>\n";
$issues = "\n<div id=IssueSummary>\n<h2>Summary of issues</h2>
<ol>\n$issues</ol>\n</div>\n" if $issues;
if ($keeplines) {$issues =~ s/\t/<br>\n… /g;} else {$issues =~ tr/\t/ /;}

# Collect topics (records with type 't' or 'T') for the ToC.
#
my $topics = '';
my $prev_level = ' ';
foreach my $t (grep($_->{type} =~ /^[Tt]$/, @records)) {
  my $s = "<li><a href=\"#" . $t->{id} . "\">" .
      esc($t->{text}, $emphasis, -1, 1) . "</a>";
  if ($prev_level eq $t->{type}) {$topics .= "</li>\n$s"}
  elsif ($prev_level eq 't') {$topics .= "\n<ol>\n$s"}
  elsif ($prev_level eq 'T') {$topics .= "</li>\n</ol>\n</li>\n$s"}
  elsif ($t->{type} eq 't') {$topics .= $s}
  else {$topics .= "<li>\n<ol>\n$s"}
  $prev_level = $t->{type};
}
if ($prev_level eq 'T') {$topics .= "</li>\n</ol>\n</li>\n"}
elsif ($prev_level eq 't') {$topics .= "</li>\n"}
if ($keeplines) {$topics =~ s/\t/<br>\n… /g;} else {$topics =~ tr/\t/ /;}

# And output the formatted HTML.
#
print "<!DOCTYPE html>
<html lang=en>
<head>
<meta charset=utf-8>
<title>$meeting &ndash; $date</title>
<meta name=viewport content=\"width=device-width\">
$style
$scripts</head>

<body>
<header>
$logo<h1>$draft$meeting</h1>
<h2>$date</h2>

<nav id=links>
$prev_meeting$agenda$log$next_meeting</nav>
</header>

<div id=prelims>
<div id=attendees>
<h2>Attendees</h2>
<dl class=intro>
<dt>Present</dt><dd>$present</dd>
<dt>Regrets</dt><dd>$regrets</dd>
<dt>Chair</dt><dd>$chairs</dd>
<dt>Scribe</dt><dd>$scribes</dd>
</dl>
</div>

<nav id=toc>
<h2>Contents</h2>
<ol>
$topics$actiontoc$resolutiontoc$issuetoc</ol>
</nav>
</div>

<main id=meeting class=meeting>
<h2>Meeting minutes</h2>
$videoplayer<section>$minutes</section>
</main>
$actions$resolutions$issues

<address>Minutes manually created (not a transcript), formatted by <a
href=\"https://w3c.github.io/scribe2/scribedoc.html\"
>scribe.perl</a> version $revision ($versiondate).</address>

$diagnostics</body>
</html>
";

print STDERR map("* $_\n", @diagnostics) if !$embed_diagnostics;


# The Javascript code that adds play/pause buttons when generated
# minutes with an embedded video are displayed in a browser.
# The code ends at __END__.

__DATA__
<script type=module>
const recordingUrl = document.querySelector("#recording a")?.href;
const embed = document.querySelector("#recording iframe");
let playing = false;

// monitoring player state
if (embed) {
  if (embed.src.match(/^https:\/\/(www\.)?youtube\.com\//)) {
    window.onYouTubeIframeAPIReady = () => {
      embed.id = "player";
      window.player = new YT.Player(embed.id);
      window.player.addEventListener("onStateChange", e => {
        if (e.data === YT.PlayerState.PLAYING)
          playing = true;
        else if (e.data === YT.PlayerState.PAUSED || e.data === YT.PlayerState.ENDED)
          playing = false;
      });
    };
  } else {
    window.addEventListener("message", e => {
      if (e.data[0] === "play") playing = true;
      else if (e.data[0] === "pause" || e.data[0] === "ended") playing = false;
    });
  }
}

function sendVideoCommand(command, args)
{
  let msg;
  if (embed.src.match(/^https:\/\/(www\.)?youtube\.com\//)) {
    const commands = {'play': 'playVideo', 'pause': 'pauseVideo', 'seek': 'seekTo'};
    msg = JSON.stringify({
      event: 'command',
      func: commands[command],
      args
    });
  } else {
    msg = [command, ...args];
  }
  embed.contentWindow.postMessage(msg, '*');
}

function showVideoIfNeeded()
{
  const windowScrollTop = window.pageYOffset;
  const {top} = embed.getBoundingClientRect();
  const videoBottom = parseInt(embed.height, 10) + top;
  if (windowScrollTop > videoBottom && playing)
    embed.parentNode.classList.add('stuck');
  else
    embed.parentNode.classList.remove('stuck');
}

function videoPlayHandler(e)
{
  if (!embed) return;
  const el = e.target;
  const offset = parseInt(el.dataset.offset, 10);
  if (offset && !isNaN(offset) && !el.dataset.lastHit)
    sendVideoCommand('seek', [offset]);
  sendVideoCommand('play');
  playing = true;
  showVideoIfNeeded();
  document.querySelectorAll("button.playBtn").forEach(
    el => delete el.dataset.lastHit);
  el.dataset.lastHit = true;	// So we know when the same button is hit twice
}

function videoPauseHandler(e)
{
  if (!embed) return;
  sendVideoCommand('pause');
  playing = false;
}

// Add play & pause buttons
if (recordingUrl) {
  document.querySelectorAll("a.recording[href]").forEach(el => {
    const playBtn = document.createElement("button");
    playBtn.className = "play";
    playBtn.dataset.offset = new URL(el.href).hash.split("=")[1];
    el.insertAdjacentElement("afterend", playBtn);
    playBtn.addEventListener("click", videoPlayHandler);
    playBtn.title = "Play embedded recording from this point of the meeting";
    playBtn.textContent = "▶";

    const pauseBtn = document.createElement("button");
    playBtn.insertAdjacentElement("afterend", pauseBtn);
    pauseBtn.className = "pause";
    pauseBtn.addEventListener("click", videoPauseHandler);
    pauseBtn.title = "Pause recording";
    pauseBtn.textContent = "⏸\uFE0E";
  });

  window.addEventListener("scroll", showVideoIfNeeded, {passive: true});
}
</script>
__END__

=head1 NAME

scribe.perl - Turn an IRC log of a meeting into minutes in HTML

=head1 SYNOPSIS

scribe.perl [options] [file ...]

  --help		Brief help message
  --team		Use team style
  --member		Use member style
  --fancy		Use fancy style
  --embedDiagnostics	Put diagnostics in the minutes instead of on stderr
  --implicitContinuations	Continuation lines do not need `...'
  --allowSpaceContinuation	Allow initial space as well as `...'
  --keepLines		Do not rewrap lines (default)
  --urlDisplay=break	Allow URLs to break at slashes (default)
  --urlDisplay=shorten	Shorten URLs by omitting the middle part
  --urlDisplay=full	Do not shorten or break URLs
  --final		Omit the word `DRAFT' from the minutes
  --draft		Include the word `DRAFT' in the minutes (default)
  --scribenick		Initial list of scribe nicks, comma-separated
  --dashTopics		Allow a line of dashes to start a new topic
  --useZakimTopics	Parse Zakim's lines for agenda topics (default)
  --scribeOnly		Omit all text that is not written by a scribe
  --emphasis		Allow smileys, arrows and inline styles
  --mathjax=URL		Use a specific MathJax (only with --emphasis)
  --oldStyle		Use the style of scribe.perl version 1
  --minutes=URL		Used to guess a date if the URL contains YYYY/MM/DD
  --logo=markup		Replace the W3C link and logo with this HTML markup
  --nologo      	Same as --logo=""
  --stylesheet=URL	Use this style sheet instead of the default
  --collapseLimit=n     Collapse the participant list if there are more (30)

You can use single dash (-) or double (--). Options are
case-insensitive and can be abbreviated. Some options can be negated
with `no' (e.g., --nokeeplines). For the full manual see
L<https://w3c.github.io/scribe2/scribedoc.html>
scribedoc.html><|MERGE_RESOLUTION|>--- conflicted
+++ resolved
@@ -61,11 +61,9 @@
 #
 # TODO: A way to indicate that a phrase is in a particular language?
 #
-<<<<<<< HEAD
+# TODO: Add formatting/styling to Zakim's "question" feature?
+#
 # TODO: Recognize the bots if they joined under another nick name.
-=======
-# TODO: Add formatting/styling to Zakim's "question" feature?
->>>>>>> 5ac8936d
 #
 # Copyright © 2017-2022 World Wide Web Consortium, (Massachusetts Institute
 # of Technology, European Research Consortium for Informatics and
@@ -725,17 +723,10 @@
 
 
 # Main body
-<<<<<<< HEAD
-my $revision = '$Revision: shorten-githuburl-195 $'
+my $revision = '$Revision: shorten-githuburl-196 $'
   =~ s/\$Revision: //r
   =~ s/ \$//r;
-my $versiondate = '$Date: Wed May 25 17:59:06 2022 UTC $'
-=======
-my $revision = '$Revision: 197 $'
-  =~ s/\$Revision: //r
-  =~ s/ \$//r;
-my $versiondate = '$Date: Tue Nov  8 15:42:48 2022 UTC $'
->>>>>>> 5ac8936d
+my $versiondate = '$Date: Mon Dec 19 14:07:33 2022 UTC $'
   =~ s/\$Date: //r
   =~ s/ \$//r;
 
@@ -1277,23 +1268,24 @@
   } elsif (/^ *agendabot,/i) {
     $records[$i]->{type} = 'o';		# Ignore most conversations w/ agendabot
 
-<<<<<<< HEAD
+  } elsif (/^ *ghurlbot *, *[^#@]*$/i) {
+    $records[$i]->{type} = 'o';		# Ignore ghurlbot commands except issues
+
   } elsif ($records[$i]->{speaker} eq 'ghurlbot' &&
-	   (/^($urlpat) (->.*) (\(.*)$/ || /^($urlpat) (->.*)()$/)) {
-    $records[$i]->{type} = 'B';		# A linked issue or name by ghurlbot
-    $records[$i]->{text} = "$1 $2";	# "URL -> title"
-    $records[$i]->{id} = $3;		# Optional other info (author, labels)
-
-  } elsif (/^ *ghurlbot,/i) {
-    $records[$i]->{type} = 'o';		# Ignore most conversations w/ ghurlbot
+	   /^($urlpat -> ((?:Issue |Action |\#)[0-9]+)(.*)$/i) {
+    $records[$i]->{type} = 'B';		# A structured response from ghurlbot
+    $records[$i]->{id} = $3;
+    $records[$i]->{text} = "->$1 $2";
+
+  } elsif ($records[$i]->{speaker} eq 'ghurlbot' &&
+	   /^($urlpat) -> (@.*)$/i) {	# A link to a GitHub user
+    $records[$i]->{type} = 'b';
+    $records[$i]->{text} = "->$1 $2";
 
   } elsif ($records[$i]->{speaker} eq 'ghurlbot') {
-    $records[$i]->{type} = 'o';		# Ignore most conversations w/ ghurlbot
-
-  } elsif (/^ *namedanchorhere *: *(.*?) *$/i) {
-=======
+    $records[$i]->{type} = 'o';		# Ignore other responses from ghurlbot
+
   } elsif (/^ *namedanchorhere *[:：] *(.*?) *$/i) {
->>>>>>> 5ac8936d
     my $a = $1 =~ s/ /_/gr;
     if ($a =~ /^$/) {
       push(@diagnostics, "Empty named anchor ignored.");
