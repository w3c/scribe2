#!/usr/bin/perl
#
# Converts an IRC log to formatted minutes in HTML.
#
# See scribe2doc.html for the manual.
# This is a rewrite of David Booth's scribe.perl
#
# TODO: Omit failed s/// commands? (But maybe they failed on purpose
# and should not be removed?)
#
# TODO: option --inputFormat to select the format, rather than try
# each parser in turn.
#
# TODO: Allow (and ignore) the unused options of old scribe.perl?
#
# TODO: Add a command ('oops'? 'undo'? 'ignore'? u///g?) to remove an
# incorrect s///g, because s|s/.../.../g|| doesn't remove it.
#
# TODO: Warn about unrecognized or impossible dates after "Date: ..."
#
# TODO: A streaming mode (using --inputFormat) that formats each line
# as soon as it is read? (s/// and i//// will not work. ScribeNick is
# not retroactive. Broken lines, as in Mirc logs, are not recombined.)
#
# TODO: Make "next meeting" accept a date ("7 Aug") or a period ("in 2
# weeks") and infer a URL?
#
# TODO: If trackbot assigns a number ("ISSUE-3") to an issue, use that
# number instead of the generic "Issue". Also use it in the
# #IssueSummary.
#
# TODO: An option to omit the special handling of W3C's bots
# (currently zakim, rrsagent, agendabot and trackbot).
#
# TODO: Make commands such as scribeoptions:-implicit and
# scribeoptions:-allowspace apply only until they are overridden by
# another?
#
# TODO: RRSAgent has commands to edit or drop actions (because it
# doesn't understand s///). Should we support those?
#
# TODO: An option to add rel=nofollow to links? (In case RRSAgent is
# used to create Google karma for sites.)
#
# TODO: A command to skip several lines or end the minutes before the
# end of the input. ("StopMinutesHere", "ResumeMinutesHere"?)
#
# TODO: Should s/// commands ignore lines by the W3C bots?
#
# TODO: Ivan's minutes generator distinguishes participants (present+)
# from guests (guest+). Should scribe.perl, too?
#
# TODO: Syntax highlighting of verbatim text if there is a language
# indicated after the backquotes (as in GitHub's markdown)? (```java
# ...```)
#
# TODO: Also allow three tildes (~~~) instead of three backquotes, as
# in Markdown?
#
# TODO: A way to include (phrase-level) HTML directly?
#
# TODO: When the minutes don't start with "topic:", the first
# <section> is empty. Remove it.
#
# TODO: A way to indicate that a phrase is in a particular language?
#
# TODO: Add formatting/styling to Zakim's "question" feature?
#
# Copyright © 2017-2022 World Wide Web Consortium, (Massachusetts Institute
# of Technology, European Research Consortium for Informatics and
# Mathematics, Keio University, Beihang). All Rights Reserved. This
# work is distributed under the W3C® Software License[1] in the hope
# that it will be useful, but WITHOUT ANY WARRANTY; without even the
# implied warranty of MERCHANTABILITY or FITNESS FOR A PARTICULAR
# PURPOSE.
#
# [1] http://www.w3.org/Consortium/Legal/2015/copyright-software-and-document
# or see the file COPYING included in this distribution.
#
# Created: 3 Feb 2017
# Author: Bert Bos <bert@w3.org>


# Conversion proceeds in six steps:
#
# 1) Various parsers are tried to convert the lines of the input
# into an array of records (see below for the structure of the
# records).
#
# 2) Processing of "s/old/new/" and "i/where/what/" commands.
#
# 3) Scanning for embedded scribeOptions, as they may affect the parsing.
#
# 4) Finding the initial scribe, from a command line option or by
# scanning for the first scribe/scribenick command.
#
# 5) Each record is interpreted, looking for topics, present & regrets,
# actions, resolutions, scribes, statements or summaries minuted by
# the scribes, and remarks by other people on IRC. Each record is
# modified and classified accordingly.
#
# 6) The array of records is converted to an HTML fragment and that
# fragment, together with the collected topics, actions, etc. are
# inserted into an HTML template and printed.
#
# Each record has four fields: {type, speaker, id, text}
# If type is 'i' (irc), <speaker> is the person who typed <text>.
# If type is 'I' (irc), <speaker> is the person who typed verbatim <text>.
# If type is 's' (scribe), <speaker> is the person who said <text> on the phone.
# If type is 'd' (description) <text> is a summary by the scribe.
# If type is 'D' (description) <text> is verbatim text by the scribe.
# If type is 'slideset', <text> is the IRC-formatted link to the slideset
# If type is 'slide', <text> is the number of the slide in the slideset and <id> is the link to the individual slide
# If type is 't' (topic), <text> is the title for a new topic.
# If type is 'T' (subtopic), <text> is the title for a new subtopic.
# If type is 'a' (action), <text> is an action and <id> is a unique ID.
# If type is 'r' (resolution), <text> is a resolution and <id> is a unique ID.
# if type is 'u' (issue), <text> is an issue, <id> a unique ID.
# If type is 'c' (change), the record is a s/// or i/// not (yet) successful
# If type is 'o' (omit), the record is to be ignored.
# If type is 'n' (named anchor), the record is a target anchor.
# If type is 'b' ('bot), the record is info from trackbot.
# If type is 'B' ('bot), <text> is info from trackbot about an issue <id>.

use strict;
use warnings;
use Getopt::Long qw(GetOptionsFromString :config auto_version auto_help);
use Pod::Usage;
use v5.16;			# We use "each @ARRAY" (5.012) and fc (5.16)
use locale ':collate';		# Sort using current locale
use utf8;			# This script contains characters in UTF-8
<<<<<<< HEAD

=======
use File::Basename;
use Encode qw/decode/;		# For decode('UTF-8',...)
use Encode::Guess;		# For guess_encoding()
>>>>>>> e807ada2

# Pattern for URLs. Note: single quote (') does not end a URL.
my $urlpat =
  '(?:[a-z]+://|mailto:[^\s<@]+\@|geo:[0-9.]|urn:[a-z0-9-]+:)[^\s<>"‘’“”«»‹›]+';
# $scribepat is something like "foo" or "foo = John Smith" or "foo/John Smith".
my $scribepat = '([^ ,/=]+) *(?:[=\/] *([^ ,](?:[^,]*[^ ,])?) *)?';
# A speaker name doesn't contain [ ":>] and doesn't start with "..".
my $speakerpat = '(?:[^. :">]|\\.[^. :">])[^ :">]*';
# Some words are unlikely to be speaker names
my $specialpat = '(?:propos(?:ed|al)|issue-\d+|action-\d+|github)';

# Command line options:
my $styleset = 'public';	# Or 'team', 'member' or 'fancy'
my $embed_diagnostics = 0;	# If 1, put warnings in the HTML, not on STDERR
my $implicitcont = 0;		# If 1, lines without '…' are continuations, too
my $spacecont = 0;		# If 1, initial space may replace '…'
my $keeplines = 1;		# If 1, put <br> between continuation lines
my $final = 0;                  # If 1, don't include "DRAFT" warning in minutes
my $scribenick;			# Nick of the current scribe in lowercase
my $dash_topics = 0;		# If 1, "--" means the next line is a topic
my $use_zakim = 1;		# If 1, treat conversations with Zakim specially
my $scribeonly = 0;		# If 1, omit IRC comments by others
my $emphasis = 0;		# If 1, _xxx_, *xxx* and /xxx/ highlight things
my $old_style = 0;		# If 1, use the old (pre-2017) style sheets
my $url_display = 'break';	# How to display in-your-face URLs
my $logo;			# undef = W3C logo; string = HTML fragment
my $collapse_limit = 30;	# Longer participant lists are collapsed
my $stylesheet;			# URL of style sheet, undef = use defaults
my $mathjax =			# undef = no math; string is MathJax URL
  'https://www.w3.org/scripts/MathJax/3/es5/mml-chtml.js';
my $islide =			#  string is i-slide library URL
  'https://w3c.github.io/i-slide/i-slide-2.js?selector=a.islide';
my $repobase =			#  default base for deferencing repo names
  'https://github.com/w3c/';
my $currentrepourl;


# Global variables:
my $has_math = 0;		# Set to 1 by to_mathml()
my @diagnostics;		# Collected warnings and other info
my $recordingstart;         	# Time of recording start
my $recordingend;         	# Time of recording end

# Each parser takes a reference to an array of text lines (without
# newlines) and a reference to an array of records. It returns 0
# (failed to parse) or 1 (success) and it appends successfully parsed
# lines to the array of records, with {type} set to 'i' and {speaker}
# and {text} set to the text and the nick of the person who typed that
# text. If a line includes a time stamp, the parser puts it in {time}.
# It should not try to parse the text futher for actions, resolutions,
# etc.
#
# IRC messages ("X joined channel Y"), private messages,
# and off-the-record text ("/me waves") are omitted.
#
# The parsers are tried in turn until one succeeds, so their order is
# important. E.g., the Plain_Text_Format should probably be towards
# the end.

my @parsers = (\&RRSAgent_text_format, \&Bip_Format, \&Mirc_Text_Format,
	       \&Yahoo_IM_Format, \&Bert_IRSSI_Format, \&Irssi_Format,
	       \&Qwebirc_paste_format, \&IRCCloud_format,
	       \&Quassel_paste_format, \&Plain_Text_Format);


# RRSAgent_text_format -- parse an IRC log as generated by RRSAgent
sub RRSAgent_text_format($$)
{
  my ($lines_ref, $records_ref) = @_;

  foreach (@$lines_ref) {
    if (/^(?:\d\d:\d\d:\d\d )?<([^ >]+)> \1 has (?:joined|left|changed the topic to:) /) {
      # Ignore lines like "<jfm> jfm has joined #foo"
    } elsif (/^(\d\d:\d\d:\d\d )?<([^ >]+)> (.*)/) {
      push(@$records_ref, {type=>'i', speaker=>$2, text=>$3, time=>$1});
    } elsif (/^\s*$/) {
      # Ignore empty lines
    } else {
      return 0;			# Unknown format, give up
    }
  }
  return 1;
}


# Bip_Format -- parse an IRC log generated by bip
sub Bip_Format($$)
{
  my ($lines_ref, $records_ref) = @_;

  foreach (@$lines_ref) {
    if (/^\d\d-\d\d-\d{4} \d\d:\d\d:\d\d -!- /) {
      # IRC server message, ignore
    } elsif (/^\d\d-\d\d-\d{4} \d\d:\d\d:\d\d [<>] \* /) {
      # /me message, ignore
    } elsif (/^\d\d-\d\d-\d{4} (\d\d:\d\d:\d\d) < ([^ !:]+)![^ :]+: (.*)$/) {
      push(@$records_ref, {type=>'i', speaker=>$2, text=>$3, time=>$1});
    } elsif (/^\d\d-\d\d-\d{4} (\d\d:\d\d:\d\d) > ([^ :]+): (.*)$/) {
      push(@$records_ref, {type=>'i', speaker=>$2, text=>$3, time=>$1});
    } elsif (/^\s*$/) {
      # Ignore empty lines
    } else {
      return 0;			# Unrecognized line, return failure
    }
  }
  return 1;
}


# Mirc_Text_Format -- log format from saving a MIRC buffer
sub Mirc_Text_Format($$)
{
  my ($lines_ref, $records_ref) = @_;

  foreach (@$lines_ref) {
    if (/^\s*$/) {
      # Empty line, ignore
    } elsif (/^Start of \S+ buffer/) {
      # Skip this (should be first line)
    } elsif (/^End of \S+ buffer/) {
      # Skip this (should be last line)
    } elsif (/^\s*\*/) {
      # Skip /me lines
    } elsif (/^<([^ >]+)> (.*)$/) {
      push(@$records_ref, {type=>'i', speaker=>$1, text=>$2});
    } elsif (/^( .*)$/ && @$records_ref) {	# Continuation line
      $$records_ref[@$records_ref-1]->{text} .= $1;
    } else {
      return 0;			# Unknown format
    }
  }
  return 1;
}


# Yahoo_IM_Format -- saved log from a Yahoo IM session
sub Yahoo_IM_Format($$)
{
  my ($lines_ref, $records_ref) = @_;

  foreach (@$lines_ref) {
    if (/^([^ :]+): (.*)$/) {
      push(@$records_ref, {type=>'i', speaker=>$1, text=>$2});
    } elsif (/^\s*$/) {
      # Ignore empty lines
    } else {
      return 0;
    }
  }
  return 1;
}


# Bert_IRSSI_Format - Bert's IRSSI theme, based on elho, which should also work
sub Bert_IRSSI_Format($)
{
  my ($lines_ref, $records_ref) = @_;

  foreach (@$lines_ref) {
    next if /^---/;		# IRSSI comment about logging start/stop
    next if /^[0-9:]+\s*[<>-]+ \| (\S+).*( has (?:joined|left).*)/;
    next if /^[0-9:]+\s*«Quit» \| (\S+).* has signed off/;
    next if /^[0-9:]+\s*«[^»]+» \|/; # IRSSI comment about users, topic, etc.
    next if /^[0-9:]+\s*\* \|/;      # Skip a /me command
    next if /^\s*$/;		     # Skip empty line
    if (/^([0-9:]+)[\s@+%]*(\S+) \| (.*)/) {
      push(@$records_ref, {type=>'i', speaker=>$2, text=>$3, time=>$1});
    } else {
      return 0;
    }
  }
  return 1;
}


# Irssi_Format - logs from Coralie's Irssi
sub Irssi_Format($)
{
  my ($lines_ref, $records_ref) = @_;

  foreach (@$lines_ref) {
    next if /^---/;		 # IRSSI comment about logging start/stop
    next if /^[0-9:TZ-]+\s+-!-/; # Skip join/leave and other info
    next if /^[0-9:TZ-]+\s+\*/;	 # Skip a /me command
    next if /^\s*$/;		 # Skip empty line
    if (/^([0-9:TZ-]+)\s+<([^>]+)> (.*)/) {
      push(@$records_ref, {type=>'i', speaker=>$2, text=>$3, time=>$1});
    } else {
      return 0;
    }
  }
  return 1;
}


# Qwebirc_paste_format -- copy-paste from the qwebirc web-based client
sub Qwebirc_paste_format($$)
{
  my ($lines_ref, $records_ref) = @_;

  foreach (@$lines_ref) {
    next if /^\[[0-9:]+\] ==/;	# Join, quit, change nick, change topic, mode
    next if /^\[[0-9:]+\] \*/;	# A message with /me
    next if /^\s*$/;		# Empty line
    if (/^\[([0-9:]+)\] <([^>]+)> (.*)$/) {
      push @$records_ref, {type=>'i', speaker=>$2, text=>$3, time=>$1};
    } else {
      return 0;			# This is not qwebirc
    }
  }
  return 1;
}


# IRCCloud_format - the log format of the IRCCloud web service
sub IRCCloud_format($$)
{
  my ($lines_ref, $records_ref) = @_;

  foreach (@$lines_ref) {
    next if /^#[^ ]+$/;				# IRC channel name
    next if /^\[[0-9 :-]+\] → Joined /;	# IRCCloud joined the channel
    next if /^\[[0-9 :-]+\] → [^ ]+ joined /;	# Somebody joined the channel
    next if /^\[[0-9 :-]+\] ⇐ [^ ]+ quit /;	# Somebody disconnected
    next if /^\[[0-9 :-]+\] ⇐ You disconnected/; # User left IRCCloud
    next if /^\[[0-9 :-]+\] ← [^ ]+ left /;	# Somebody left the channel
    next if /^\[[0-9 :-]+\] — [^ ]+ /;		# A /me line
    next if /^\[[0-9 :-]+\] \* [^ ]+ /;		# Changed nick, changed mode...
    if (/^\[([0-9 :-]+)\] <([^>]+)> (.*)$/) {	# $2 said $3
      push @$records_ref, {type=>'i', speaker=>$2, text=>$3, time=>$1};
    } else {
      return 0;					# Not an IRCCloud log line
    }
  }
  return 1;					# All lines recognized
}


# Quassel_paste_format -- copy-paste from the Quassel chat window
sub Quassel_paste_format($$)
{
  my ($lines_ref, $records_ref) = @_;

  # In fact, the date and time between the square brackets can be
  # anything, including month names and arbitrary punctuation. We only
  # accept digits, dots, spaces and am/pm here.
  #
  foreach (@$lines_ref) {
    next if /^\[[0-9:. apm-]+\] -->/;	# Somebody joined the channel
    next if /^\[[0-9:. apm-]+\] <--/;	# Somebody quit the channel
    next if /^\[[0-9:. apm-]+\] <->/;	# Somebody changed nick
    next if /^\[[0-9:. apm-]+\] \* /;	# Change of topic, channel created...
    next if /^\[[0-9:. apm-]+\] -\*-/;	# Somebody used /me
    next if /^\[[0-9:. apm-]+\] \*\*\*/;	# Channel mode change
    next if /^\[[0-9:. apm-]+\] - \{/;	# Message "Day changed to ..."
    next if /^\s*$/;			# Skip empty line
    if (/^\[([0-9:. apm-]+)\] <([^>]+)> (.*)$/) {
      push @$records_ref, {type=>'i', speaker=>$2, text=>$3, time=>$1};
    } else {
      return 0;
    }
  }
  return 1;
}


# Plain_Text_Format -- a simple text format as a scribe might write in an editor
sub Plain_Text_Format($$)
{
  my ($lines_ref, $records_ref) = @_;

  # This format is meant for taking minutes without IRC. Example:
  #
  #     Topic: Closing issues
  #     Jim: I want to talk about issue 1.
  #     ... And 2, if possible.
  #     [General agreeement]
  #
  # Lines should not start with dates or times, or with bracketed
  # nicknames ("<...>"), as in typical IRC logs. E.g., the following
  # lines cause the parser to conclude that the input is *not*
  # Plain_Text_Format:
  #
  # *   09:34:14 <Sue> Topic: next meeting
  # *   2007-04-04 10:50 Jim: +1
  # *   <Aude> Not now.
  #
  foreach (@$lines_ref) {
    return 0 if /^[0-9:-]+[:-][0-9:-]/;		# Seems to start w/ a date/time
    return 0 if /^<[^ >]+> /;			# Seems to start with a <nick>
    if (/^(.+)$/) {				# Not empty
      push (@$records_ref, {type=>'i', speaker=>'scribe', text=>$1});
    }
  }
  return 1;
}


# fc_uniq -- return the list of case-insensitively distinct strings in a list
sub fc_uniq(@)
{
  my %seen;
  return grep {!$seen{fc $_}++} @_;
}


# to_mathml -- call latexmlmath to convert a LaTeX math expression to MathML
sub to_mathml($)
{
  my ($s) = @_;
  my ($in, $out);
  $in = $s;
  $in =~ s/\\/\\\\/g;
  $in =~ s/\"/\\\"/g;
  $in =~ s/\$/\\\$/g;
  $in =~ s/\`/\\\`/g;
  # $out = `latexmlmath "$in" 2>/dev/null`;
  $out = decode('UTF-8', `latexmlmath "$in" 2>/dev/null`);
  push(@diagnostics, "Failed math formula: $s") if $? != 0;
  return $s if $? != 0;		# An error occurred, return original string
  $out =~ s/<\?xml[^>]*\?>//;
  $has_math = 1;
  return $out;
}


{
  my %tag = ('_' => 'u', '/' => 'em', '*' => 'strong', '`' => 'code');

  # to_emph -- replace smileys, arrows, emphasis marks and math
  sub to_emph($);
  sub to_emph($)
  {
    # Note: $` and $' must be stored in local variables before the
    # recursive call, because they are global variables and might be
    # changed in that call.
    #
    for ($_[0]) {
      if (m{(?:^|\s|\p{P})\K([_/*`])(.+?)\g{1}(?=\p{P}|\s|$)}) {
	my ($a, $z, $t, $m) = ($`, $', $1, $2);
	return to_emph($a)."<$tag{$t}>".to_emph($m)."</$tag{$t}>".to_emph($z);
      } elsif (/(?:^|[^\\])\K\$\$[^\$]+\$\$/) { # $$...$$ not preceded by a '\'
	my ($a, $m, $z) = ($`, $&, $');
	return to_emph($a) . to_mathml($m) . to_emph($z);
      } elsif (/(?:^|[^\\])\K\$[^\$]+\$/) {	# $...$ not preceded by a '\'
	my ($a, $m, $z) = ($`, $&, $');
	return to_emph($a) . to_mathml($m) . to_emph($z);
      } elsif (/\\\$/) {			# Escaped $
	my ($a, $z) = ($`, $');
	return to_emph($a) . '$' . to_emph($z);
      } else {
	return $_;
      }
    }
  }
}


# break_url -- apply -urlDisplay option to a URL
sub break_url($)
{
  my ($s) = @_;

  # HTML delimiters are already escaped.
  if ($url_display eq 'break') {
    $s =~ s|/\b|/<wbr>|g;
  } elsif ($url_display eq 'shorten') {
    $s =~ s/^((?:[^&]|&[^;]+;){5})(?:[^&]|&[^;]+;)*((?:[^&]|&[^;]+;){6})$/$1…$2/;
  }
  return $s;
}


# mklink -- return HTML for a URL with anchortext: link, image or just text
sub mklink($$$$)
{
  my ($link, $type, $url, $anchortext) = @_;
  # $link determines whether to make a link (>0) or just show the text (<0).
  # $type determines whether to make a text ("->") or an image ("-->").

  $url = esc($url);
  if ($link > 0) {
    my $s = '<a href="' . $url . '">';
    if ($type eq '-->') {
      $s .= '<img src="' . $url . '" alt="' . esc($anchortext) . '">';
    } elsif ($anchortext ne '') {
      $s .= esc($anchortext, $emphasis);
    } else {
      $s .= break_url($url); # Otherwise the URL itself is the anchor text
    }
    return "$s</a>";
  } else {
    return $anchortext ne '' ? esc($anchortext) : break_url($url);
  }
}


# esc -- escape HTML delimiters (<>&"), optionally handle emphasis & Ralph links
sub esc($;$$$);
sub esc($;$$$)
{
  my ($s, $emph, $link, $break_urls) = @_;
  my ($replacement, $pre, $url, $post, $type);

  if ($link) {
    # Wrap Ralph-links and bare URLs in <a>.
    # 1a) A double-quoted Ralph link: ... -> URL "ANCHOR" ...
    # 1b) A single-quoted Ralph link: ... -> URL 'ANCHOR' ...
    # 1a) An unquoted Ralph link: ... -> URL ANCHOR
    # 2) A Xueyuan link: ANCHOR -> URL
    # 3) An Ivan link: ... -> ANCHOR URL ...
    # 4a) A double-quoted inverted Xueyuan link: ... URL -> "ANCHOR" ...
    # 4b) A single-quoted inverted Xueyuan link: ... URL -> 'ANCHOR' ...
    # 4c) An unquoted inverted Xueyuan link: ... URL -> ANCHOR
    # 5) A bare URL: ... URL ...
    # With --> instead of ->, the link is embedded as an image (<img>).
    # If $link < 0, omit the <a> tag and just insert the text or image.

    # Loop until we found all URLs.
    $replacement = '';
    my $processed = 0;
    while (($pre, $url, $post) = $s =~ /^(.*?)($urlpat)(.*)$/i) {
      # Look for "->" or "-->" before or after the URL.
      $processed = 1;
      if ($pre =~ /(--?>) *$/p) { # Ralph, Xueyuan or missing anchor text
	$type = $1;
	$pre = $`;
	if ($post =~ /^ *"([^"\t]*)"/p || $post =~ /^ *'([^'\t]*)'/p ||
	    $post =~ /^ *([^'" \t][^\t]*[^ \t]) */p ||
	    $post =~ /^ *([^'" \t]) */p) { # Ralph link
	  $replacement .= esc($pre, $emph) . mklink($link, $type, $url, $1);
	  $s = $';
	} elsif ($pre =~ / *([^ \t][^\t]*[^ \t]|[^ \t]) *$/p) {	# Xueyuan link
	  $replacement .= esc($`, $emph)
	      . mklink($link, $type, $url,$1);
	  $s = $post;
	} else {		# Missing anchor text
	  $replacement .= esc($pre, $emph) . mklink($link, $type, $url, '');
	  $s = $post;
	}
      } elsif ($pre =~ /(--?>) *(.+?) *$/p) { # Ivan link
	$replacement .= esc($`, $emph) . mklink($link, $1, $url, $2);
	$s = $post;
      } elsif ($post =~ /^ *(--?>) *"([^"\t]*)"/p ||
	       $post =~ /^ *(--?>) *'([^'\t]*)'/p ||
	       $post =~ /^ *(--?>) *([^ \t][^\t]*[^ \t]) */p ||
	       $post =~ /^ *(--?>) *([^ \t]) */p ||
	       $post =~ /^ *(--?>) *()/p) { # Inverted Xueyuan link
	$replacement  .= esc($pre, $emph) . mklink($link, $1, $url, $2);
	$s = $';
      } else {					# Bare URL.
    	$replacement .= esc($pre, $emph) . mklink($link, '->', $url, '');
    	$s = $post;
      }
    }
    if (!$processed &&
	# an issue can be designed with the short form webrtc-pc#32
	($s =~ /(?:^|\s)([-a-z0-9]+#[0-9]+)/ ||
	 # or without the repo name if a repo base has been set
	 (defined($currentrepourl) && $s =~ /(?:^|\s)([-a-z0-9]*#[0-9]+)/)
	)) {
	$replacement = $s;
	my @refs = $s =~ /(?:^|\s)((?:issue|pull|PR|pull request)? ?(?:[-a-z0-9]*)#(?:[0-9]+))/g;
	for my $ref (@refs) {
	    my $number = $ref =~ s/.*#([0-9]+)[^0-9]?.*/$1/r;
	    my $reponame;
	    if ($ref =~ /[-a-z0-9]+#[0-9]+/) {
		$reponame = $ref =~ s/(?:^|\s)([-a-z0-9]+)#[0-9]+.*/$1/r;
	    }
	    my $localrepourl = $currentrepourl;
	    if ($reponame) {
		if ($currentrepourl) {
		    $localrepourl = $currentrepourl =~ s/\/[^\/]+\/$/\/$reponame\//r;
		} else {
		    $localrepourl = $repobase . $reponame . "/";
		}
	    }
	    if (defined($localrepourl)) {
		my $type = "issues";
		if ($ref =~ /(pull|PR)/) {
		    $type = "pull";
		}
		my $ghlink = mklink($link, '->', $localrepourl . $type . "/" . $number, $ref);
		$s =~ s/$ref/$ghlink/e;
	    }
	}
    } else {
	$s = $replacement . esc($s, $emph);
    }
  } elsif ($break_urls) {	# Shorten or break URLs
    $s = esc($s, $emph);
    $s =~ s/($urlpat)/break_url($1)/gie;
  } else {
    $s =~ s/&/&amp;/g;
    $s =~ s/</&lt;/g;
    $s =~ s/>/&gt;/g;
    $s =~ s/"/&quot;/g;
    if ($emph) {
      $s =~ s/:-\)/☺/g;
      $s =~ s/;-\)/😉\x{FE0E}/g;
      $s =~ s/:-\(/☹/g;
      $s =~ s{:-/}{😕\x{FE0E}}g;
      $s =~ s/,-\)/😜\x{FE0E}/g;
      $s =~ s{\\o/}{🙌\x{FE0E}}g;
      $s =~ s/(?:^|[^-])\K--&gt;/⟶/g;
      $s =~ s/(?:^|[^-])\K-&gt;/→/g;
      $s =~ s/(?:^|[^=])\K==&gt;/⟹/g;
      $s =~ s/(?:^|[^=])\K=&gt;/⇒/g;
      $s =~ s/&lt;--(?!-)/⟵/g;
      $s =~ s/&lt;-(?!-)/←/g;
      $s =~ s/&lt;==(?!=)/⟸/g;
      $s =~ s/&lt;=(?!=)/⇐/g;
      $s = to_emph($s);		# Italics, bold, underline, monospace, math
    }
  }
  return $s;
}


# is_cur_scribe -- true if $nick is in %$curscribes_ref, ignores trailing "_"
sub is_cur_scribe($$)
{
  my ($nick, $curscribes_ref) = @_;

  return $$curscribes_ref{fc($nick =~ s/_+$//r)} || $$curscribes_ref{'*'};
}


# add_scribes -- add scribes to the scribe list and the current scribes
sub add_scribes($$$)
{
  my ($names, $curscribes_ref, $scribes_ref) = @_;

  # We may assume $names matches zero or more comma-separated $scribepat
  foreach (split(/ *, */, $names)) {	# Split at commas
    my ($nick, $real) = /^$scribepat$/;	# Split into nick and real name
    my $n = fc($nick =~ s/_+$//r);	# Case-insensitive, without trailing _
    $$curscribes_ref{$n} = 1;		# Add speaker as scribe
    # Add a new real name, or use the nick as real name if there was none.
    if ($real) {$$scribes_ref{$n} = $real;}
    elsif (!$$scribes_ref{$n}) {$$scribes_ref{$n} = $nick;}
  }
}


# delete_scribes -- remove from current scribe list
sub delete_scribes($$)
{
  my ($names, $curscribes_ref) = @_;

  # We may assume $names matches zero or more comma-separated $scribepat
  foreach (split(/ *, */, $names)) {	# Split at commas
    my ($nick, $real) = /^$scribepat$/;	# Split into name and real name
    my $n = fc($nick =~ s/_+$//r);	# Case-insensitive, without trailing _
    delete $$curscribes_ref{$n};	# Remove from curscribes
  }
}


# hour_min_sec -- extract hour, minute and second from known time stamp formats
sub hour_min_sec($)
{
  my ($timestamp) = @_;
  my ($h, $m, $s, $pm) = $timestamp =~
      /(?<![0-9])([0-9][0-9]?):([0-9][0-9])(?::([0-9][0-9]))?(?: +(pm))?/i;
  $h = 0 + ($h // 0);
  $m = 0 + ($m // 0);
  $s = 0 + ($s // 0);
  $h += 12 if defined $pm;
  return ($h, $m, $s);
}


# timestamp_to_seconds - convert HH:MM:SS to seconds since midnight
sub timestamp_to_seconds($)
{
  my ($timestamp) = @_;
  my ($h, $m, $s) = hour_min_sec($timestamp);
  return 3600 * $h + 60 * $m + $s;
}


# diff_timestamps -- compute number of seconds between two time stamps
sub diff_timestamps($$)
{
  my ($ts1, $ts2) = @_;
  my $diff = timestamp_to_seconds($ts1) - timestamp_to_seconds($ts2);
  # If the diff is more than 8 hours apart,
  # we assume we're comparing across midnight.
  return $diff < -8 * 3600 ? $diff + 24 * 3600 : $diff;
}


# minutes_to_timestamp -- convert MM to full HH:MM:SS based on a time reference
sub minutes_to_timestamp($$)
{
  my ($minutes, $ref) = @_;
  my ($h, $m, $s) = hour_min_sec($ref);
  $h -= 1 if 0 + $minutes > $m;	# It's in the previous hour
  $h += 24 if $h < 0;		# That previous hour was yesterday
  return sprintf "%02d:%02d:00", $h, 0 + $minutes;
}


# link_to_recording -- return an HTML link to the recording at $time, or ""
sub link_to_recording($$)
{
  my ($url, $time) = @_;
  my $offset;

  return '' if !defined $url || !defined $recordingstart || !defined $time;
  $offset = diff_timestamps($time, $recordingstart);
  return '' if $offset < 0;
  return '' if defined $recordingend && diff_timestamps($recordingend,$time)<0;
  return sprintf " <a href=\"%1\$s#t=%2\$s\" rel=bookmark class=recording title=\"matching video record\">🎞\x{FE0E}</a>", esc($url), $offset;
}


# Main body
<<<<<<< HEAD
my $revision = '$Revision: repo-links-187 $'
  =~ s/\$Revision: //r
  =~ s/ \$//r;
my $versiondate = '$Date: Sat Jan  8 20:22:22 2022 UTC $'
=======
my $revision = '$Revision: 194 $'
  =~ s/\$Revision: //r
  =~ s/ \$//r;
my $versiondate = '$Date: Thu Oct 27 16:47:28 2022 UTC $'
>>>>>>> e807ada2
  =~ s/\$Date: //r
  =~ s/ \$//r;

my %scribes;			# List of scribes
my @records;			# Array of parsed lines
my $date;			# Date of the meeting
my $meeting = "(MEETING TITLE)"; # Name of the meeting (HTML-escaped)
my $prev_meeting = '';		# HTML-formatted link to previous meeting
my $next_meeting = '';		# HTML-formatted link to next meeting
my %present;			# List of participants
my %regrets;			# List of regrets
my $minutes_url;		# URL of the minutes according to RRSAgent
my $logging_url;		# URL of the log according to RRSAgent
my $agenda = '';		# HTML-formatted link to an agenda
my %chairs;			# List of meeting chairs
my %lastspeaker;		# Current speaker (separate for each scribe)
my $speakerid = 's00';		# Generates unique ID for each speaker
my $has_slides = 0;		# Set to 1 if there is at least one slideset
my $lastslideset;		# URL of the slideset being presented
my $recording;         		# URL of the recording of the meeting
my $recording_link;		# HTML-formatted link to the recording
my $topicid = 't00';		# Generates unique ID for each topic
my $actionid = 'a00';		# Generates unique ID for each action
my $resolutionid = 'r00';	# Generates unique ID for each resolution
my $issueid = 'i00';		# Generates unique ID for each issue
my $lineid = 'x000';		# Generates unique ID for each line
my %speakers;			# Unique ID for each speaker
my %namedanchors;		# Set of already used IDs for NamedAnchorsHere
my %curscribes;			# Indexes are the current scribenicks
my %verbatim;			# End of preformatted mode for nick: ``` or ]]
my $agenda_icon = '<img alt="Agenda." title="Agenda" ' .
  'src="https://www.w3.org/StyleSheets/scribe2/chronometer.png">';
my $irclog_icon = '<img alt="IRC log." title="IRC log" ' .
  'src="https://www.w3.org/StyleSheets/scribe2/text-plain.png">';
my $previous_icon = '<img alt="Previous meeting." title="Previous meeting" ' .
  'src="https://www.w3.org/StyleSheets/scribe2/go-previous.png">';
my $next_icon = '<img alt="Next meeting." title="Next meeting" ' .
  'src="https://www.w3.org/StyleSheets/scribe2/go-next.png">';
my $w3clogo = '<a href="https://www.w3.org/"><img src="https://www.w3.org/' .
  'StyleSheets/TR/2016/logos/W3C" alt=W3C border=0 height=48 width=72></a>';

my %bots = (fc('RRSAgent') => 1, # Nicks that probably aren't scribe
	    fc('trackbot') => 1,
	    fc('agendabot') => 1,
	    fc('Zakim') => 1);

my %options = ("team" => sub {$styleset = 'team'},
	       "member" => sub {$styleset = 'member'},
	       "fancy" => sub {$styleset = 'fancy'},
	       "embedDiagnostics!" => \$embed_diagnostics,
	       "implicitContinuations!" => \$implicitcont,
	       "allowSpaceContinuation!" => \$spacecont,
	       "keepLines!" => \$keeplines,
	       "urlDisplay=s" => sub {
		 if ($_[1] =~ /^(?:break|shorten|full$)/i) {$url_display=$_[1]}
		 else {die "--urlDisplay must be break, shorten or full\n"}},
	       "final!" => \$final,
	       "draft!" => sub {$final = ! $_[1]},
	       "scribenick=s" => \$scribenick,
	       "dashTopics!" => \$dash_topics,
	       "useZakimTopics!" => \$use_zakim,
	       "scribeOnly!" => \$scribeonly,
	       "emphasis!" => \$emphasis,
	       "mathjax=s" => \$mathjax,
	       "oldStyle!" => \$old_style,
	       "stylesheet:s" => \$stylesheet,
	       "logo:s" => \$logo,
	       "nologo" => sub {$logo = ''},
	       "collapseLimit:i" => \$collapse_limit,
	       "minutes=s" => \$minutes_url);
my @month = ('', 'January', 'February', 'March', 'April', 'May', 'June', 'July',
	     'August', 'September', 'October', 'November', 'December');

# Automatically encode output to stdout and stderr as UTF-8. We do not
# automatically decode stdin as UTF-8, because the program might
# occasionally be used on old files that are in Latin-1.
# guess_encoding() below detects that case.
#
binmode(STDOUT, ':utf8');
binmode(STDERR, ':utf8');

GetOptionsFromString($ENV{"SCRIBEOPTIONS"}, %options) if $ENV{"SCRIBEOPTIONS"};
GetOptions(%options) or pod2usage(2);

# Step 1: Read all lines into a temporary array; replace tabs by
# spaces and remove carriage returns and newlines; then try each
# parser in turn to parse them into records, until one succeeds.
#
do {
  local $/;
  my $input = <>;
  # Try to guess the encoding: ASCII, UTF-8/16/32 or Latin-1.
  my $decoder = guess_encoding($input, 'latin-1');
  # Decode the input. If not known or ambiguous, try UTF-8.
  $input = ref($decoder) ? $decoder->decode($input) : decode('UTF-8', $input);
  # Split into lines, remove newlines, replace tabs by spaces.
  my @input = map tr/\t/ /r, split(/\r?\n/, $input);
  $input[0] =~ s/^\x{FEFF}// if scalar @input; # Remove the BOM, if any
  do {@records = (); last if &$_(\@input, \@records);} foreach (@parsers);
  push(@diagnostics,'Input has an unknown format (or is empty).') if !@records;
};

# Step 2: Process s/old/new/ and i/where/what/ commands.
#
# First mark all s/// and i/// lines as 'c', so that they don't get
# changed by other s/// lines. Then loop over all lines again and
# apply the substitutions and insertions. Successful s/// and i///
# become of type 'o' (omit).
#
# If people try to use s/// to replace URLs and they copy-paste the
# URLs from the generated minutes, there will be zero-width non-joiner
# characters in the URLs. Remove them before matching.
#
foreach (@records) {
  $_->{type} = 'c' if
      $_->{text} =~ /^ *(s|i)(\/|\|)(.*?)\2(.*?)(?:\2([gG])? *)?$/;
}

for (my $i = 0; $i < @records; $i++) {

  if ($records[$i]->{type} eq 'c' &&
      $records[$i]->{text} =~ /^ *(s|i)(\/|\|)(.*?)\2(.*?)(?:\2([gG])? *)?$/) {
    my ($cmd, $old, $new, $global) = ($1, $3, $4, $5);
    my $old2 = $old =~ s/\x{200C}//gr;		# Version without any U+200C

    if ($cmd eq 'i') {				# i/where/what/
      my $j = $i - 1;
      $j-- until $j < 0 || ($records[$j]->{type} eq 'i' &&
			    ($records[$j]->{text} =~ /\Q$old\E/ ||
			     $records[$j]->{text} =~ /\Q$old2\E/));
      if ($j >= 0) {
	splice(@records, $j, 0,
	       {type=>'i',speaker=>$records[$i]->{speaker},text=>$new});
	$i++;			# All records shifted by the splice
	$records[$i]->{type} = 'o';
	push(@diagnostics, 'Succeeded: ' . $records[$i]->{text});
      } else {
	push(@diagnostics, 'Failed: ' . $records[$i]->{text});
      }

    } elsif (! defined $global) {		# s/old/new/
      my $j = $i - 1;
      $j-- until $j < 0 || ($records[$j]->{type} eq 'i' &&
			    ($records[$j]->{text} =~ s/\Q$old\E/$new/ ||
			     $records[$j]->{text} =~ s/\Q$old2\E/$new/));

      push(@diagnostics,
	   ($j >= 0 ? 'Succeeded: ' : 'Failed: ') . $records[$i]->{text});
      $records[$i]->{type} = 'o' if $j >= 0; # Omit successful command

    } else {					# s/old/new/g or .../G
      my $n = 0;
      for (0 .. ($global eq 'g' ? $i-1 : @records-1)) {
	$n++ if $records[$_]->{type} eq 'i' &&
	    ($records[$_]->{text} =~ s/\Q$old\E/$new/ ||
	     $records[$_]->{text} =~ s/\Q$old2\E/$new/);
      }
      push(@diagnostics,
	   ($n ? "Succeeded $n times: " : "Failed: ") . $records[$i]->{text});
      $records[$i]->{type} = 'o' if $n; # Omit successful command
    }
  }
}

# Step 3: Search for scribeOptions, as they may affect the whole log.
#
foreach my $p (@records) {
  if ($p->{text} =~ /^ *scribeoptions *: *(.*?) *$/i) {
    Getopt::Long::Configure("pass_through");
    my ($ret, $args) = GetOptionsFromString($1, %options);
    push(@diagnostics, 'Unknown option in scribeoptions: ' . join(' ', @$args))
	if scalar @$args;
    $p->{type} = 'o';			# Omit line from output
  }
}

# Step 4: Find the initial scribe(s).
#
# The first scribe/scribenick command is also assumed to apply to the
# lines that come before it, so search for that first command (unless
# --scribenick was given on the command line). If no command is found,
# assume the person who typed most was the scribe. And if nobody typed
# anything, set the scribe to '*'.
#
# The hash %count is also used further down to print the list of
# people who were active on IRC in the diagnostics.
#
my %count;
foreach (@records) {
  $count{$_->{speaker}}++ if $_->{type} eq 'i' && !$bots{fc($_->{speaker})};
}
while (!defined $scribenick && (my ($i,$p) = each @records)) {
  if ($p->{text} =~ /^ *scribe(?:nick)? * \+:? *$/i) {
    $scribenick = $p->{speaker};
  } elsif ($p->{text} =~ /^ *scribe(?:nick)? *(?::|\+:?) *($scribepat(?:, *$scribepat)*)$/i) {
    $scribenick = $1;
  }
}
if (!defined $scribenick) {
  $scribenick = (sort {$count{$b} <=> $count{$a}} sort keys %count)[0];
  # If still undef, it means there are no lines at all...
  $scribenick = '*' if !defined $scribenick;
  push(@diagnostics, "No scribenick or scribe found. Guessed: $scribenick");
}
add_scribes($scribenick, \%curscribes, \%scribes);

# Step 5: Interpret each record, collect topics, actions, etc.
#
# Interpret each line. %curscribes is the current set of scribes in lowercase.
# $lastspeaker is the current speaker, for use in continuation lines.
# $lastspeaker is set to foo whenever the scribe writes "foo: ...".
#
for (my $i = 0; $i < @records; $i++) {
  my $is_scribe = is_cur_scribe($records[$i]->{speaker}, \%curscribes);
  $_ = $records[$i]->{text};

  if ($records[$i]->{type} eq 'o') {
    # This record was already processed

  } elsif (/^ *$/) {
    $records[$i]->{type} = 'o';		# Omit empty line

  } elsif (/^ *(```|\[\[) *$/ &&	# Start preformatted text
      !exists $verbatim{$records[$i]->{speaker}}) {
    $verbatim{$records[$i]->{speaker}} = $1 eq "```" ? "```" : "]]";
    if ($is_scribe) {
      $records[$i]->{text} = "";	# Next lines will be appended
      $records[$i]->{type} = 'D';	# Preformatted text by scribe
    } else {
      $records[$i]->{type} = 'o';	# Omit this record
    }

  } elsif (/ *(```|\]\]) *$/ &&		# End of preformatted text
      ($verbatim{$records[$i]->{speaker}} // "") eq $1) {
    $records[$i]->{type} = 'o';			# Omit this record
    delete $verbatim{$records[$i]->{speaker}};	# Remove verbatim mode

  } elsif (exists $verbatim{$records[$i]->{speaker}}) { # Preformatted text
    if ($is_scribe) {
      # Scribe's verbatim text is collected into a single record
      my $j = $i - 1;
      $j-- while $records[$j]->{type} eq 'o' ||
	  $records[$j]->{speaker} ne $records[$i]->{speaker};
      $records[$j]->{text} .= $records[$i]->{text} . "\n"; # Append to 1st line
      $records[$i]->{type} = 'o';			   # Omit this record
    } else {
      $records[$i]->{type} = 'I';		# Mark as preformatted line
    }

  } elsif (/^ *present *[:=] *(.*?) *$/i) {
    if ($records[$i]->{speaker} eq 'Zakim' && !$use_zakim) {} # Ignore Zakim?
    elsif ($1 eq '(no one)') {%present = ()}
    else {%present = map {fc($_) => $_} split(/ *, */, $1)}
    $records[$i]->{type} = 'o';		# Omit line from output

  } elsif (/^ *present *\+:? *$/i) {
    $present{fc $records[$i]->{speaker}} = $records[$i]->{speaker};
    $records[$i]->{type} = 'o';		# Omit line from output

  } elsif (/^ *present *\+:? *(.*?) *$/i) {
    $present{fc $_} = $_ foreach split(/ *, */, $1);
    $records[$i]->{type} = 'o';		# Omit line from output

  } elsif (/^ *present *-:? *(.*?) *$/i) {
    delete $present{fc $_} foreach split(/ *, */, $1);
    $records[$i]->{type} = 'o';		# Omit line from output

  } elsif (/^ *regrets? *: *(.*?) *$/i) {
    %regrets = map { fc($_) => $_ } split(/ *, */, $1);
    $records[$i]->{type} = 'o';		# Omit line from output

  } elsif (/^ *regrets? *\+:? *$/i) {
    $regrets{fc $records[$i]->{speaker}} = $records[$i]->{speaker};
    $records[$i]->{type} = 'o';		# Omit line from output

  } elsif (/^ *regrets? *\+:? *(.*?) *$/i) {
    $regrets{fc $_} = $_ foreach split(/ *, */, $1);
    $records[$i]->{type} = 'o';		# Omit line from output

  } elsif (/^ *regrets? *-:? *(.*?) *$/i) {
    delete $regrets{fc $_} foreach split(/ *, */, $1);
    $records[$i]->{type} = 'o';		# Omit line from output

<<<<<<< HEAD
  } elsif (/^ *repo(sitory)? *: *(.*?) *$/i) {
    $records[$i]->{type} = 'repo';	# Mark as a repo line
    $records[$i]->{text} = $2;
    my $repourl;
    if ($records[$i]->{text} =~ /^ *([^\/]+)\/([^\/]+)\/? *$/i) {
        # e.g. webmachinelearning/webnn
        my $org = $1;
        my $repo =$2;
        $repourl = $repobase =~ s/\/[^\/]+\/$//r;
        $repourl .= "/" . $org . "/" . $repo . "/";
    } elsif ($records[$i]->{text} =~ /^ *([^\/]+)\/? *$/i) {
        # e.g. webrtc-pc
        $repourl = $repobase . $1 . "/";
    } elsif ($records[$i]->{text} =~ /^(.*?)($urlpat)(.*)$/i) {
        # full URL
        $repourl = $2;
        if (!($repourl  =~ /\/$/)) {
            $repourl .= '/';
        }
    }
    $records[$i]->{text} = $repourl;
  } elsif (/^ *slideset *: *(.*?($urlpat).*)$/i) {
=======
  } elsif (/^ *slides(?:et)? *: *(.*?($urlpat).*)$/i) {
>>>>>>> e807ada2
    $records[$i]->{type} = 'slideset';	# Mark as slideset line
    $records[$i]->{text} = $1;
    $lastslideset = $2;
    $has_slides = 1;

  } elsif (/^ *slideset *:/i) {		# Slideset but without a URL. Error?
    $records[$i]->{type} = 'd' if $is_scribe;
    $lastslideset = undef;

  } elsif (/^ *\[ *slide *(\d+) *\] *$/i && $lastslideset) {
    $records[$i]->{type} = 'slide';	# Mark as slide line
    my $slidenumber = $1;
    # Put link in {id}, with fragment ID "#n" (or #page=n for PDF URLs).
    $records[$i]->{id} = $lastslideset . "#" .
	($lastslideset =~ /\.pdf/ ? "page=" : "") . $slidenumber;
    $records[$i]->{text} = "$slidenumber";

  } elsif (/^ *recording *: *(.*?($urlpat).*)$/i) {
    $records[$i]->{type} = 'o';		# Omit line from output
    $recording_link = esc($1, $emphasis, 1, 1);
    $recording = $2;

  } elsif (/^ *recording *:/i) {	# Recording but without a URL. Error?
    $records[$i]->{type} = 'd' if $is_scribe;
    $recording = undef;

  } elsif (/^ *recording +(?:is +starting|starts)[. ]*$/i) {
    $records[$i]->{type} = 'o';		# Omit line from output
    $recordingstart = $records[$i]->{time} if defined $records[$i]->{time};

  } elsif (/^ *recording +start(?:ed|s) +at +:([0-9][0-9])[. ]*$/i) {
    $records[$i]->{type} = 'o';		# Omit line from output
    $recordingstart = minutes_to_timestamp($1, $records[$i]->{time})
	if defined($records[$i]->{time});

  } elsif (/^ *recording +ends[. ]*$/i) {
    $records[$i]->{type} = 'o';		# Omit line from output
    $recordingend = $records[$i]->{time} if defined $records[$i]->{time};

  } elsif (/^ *recording +end(?:ed|s) +at +:([0-9][0-9])[. ]*$/i) {
    $records[$i]->{type} = 'o';		# Omit line from output
    $recordingend = minutes_to_timestamp($1, $records[$i]->{time})
	if defined $records[$i]->{time};

  } elsif (/^ *topic *: *(.*?) *$/i) {
    $records[$i]->{type} = 't';		# Mark as topic line
    $records[$i]->{text} = $1;
    $records[$i]->{id} = ++$topicid;	# Unique ID

  } elsif (/^ *sub-?topic *: *(.*?) *$/i) {
    $records[$i]->{type} = 'T';		# Mark as subtopic line
    $records[$i]->{text} = $1;
    $records[$i]->{id} = ++$topicid;	# Unique ID

  } elsif ($dash_topics && /^ *-+ *$/) {
     my $topicfound = 0;
    for (my $j = $i + 1; $j < @records; $j++) {
      if ($records[$j]->{speaker} eq $records[$i]->{speaker}) {
	$records[$i]->{type} = 't';
	$records[$i]->{text} = $records[$j]->{text} =~ s/^ *(.*?) *$/$1/r;
	$records[$i]->{id} = ++$topicid;
	$records[$j]->{type} = 'o';
        $topicfound = 1;
	last;
      }
    }

  } elsif ($records[$i]->{speaker} eq 'RRSAgent' && / to generate ([^ #]+)/) {
    $minutes_url = $1;
    $records[$i]->{type} = 'o';		# Ignore this line

  } elsif ($records[$i]->{speaker} eq 'RRSAgent' &&
	   /(?:[Ll]ogging to|recorded in|See) ([^ #]+)/){
    $logging_url = $1;
    $records[$i]->{type} = 'o';		# Ignore this line

  } elsif (/^ *rrsagent,/i) {
    $records[$i]->{type} = 'o';		# Ignore this line

  } elsif ($records[$i]->{speaker} eq 'RRSAgent') {
    # Ignore RRSAgent's list of actions, etc.
    $records[$i]->{type} = 'o';		# Ignore this line

  } elsif (/^ *action *: *(.*?) *$/i ||
	   /^ *action +(\pL\w* *:.*?) *$/i ||
	   /^ *action +([^ ]+ +to\b.*?) *$/i) {
    $records[$i]->{type} = 'a';		# Mark as action line
    $records[$i]->{text} = $1;
    $records[$i]->{id} = ++$actionid;	# Unique ID

  } elsif (/^ *resol(?:ved|ution) *: *(.*?) *$/i) {
    $records[$i]->{type} = 'r';		# Mark as resolution line
    $records[$i]->{text} = $1;
    $records[$i]->{id} = ++$resolutionid;

  } elsif (/^ *issue *: *(.*?) *$/i) {
    $records[$i]->{type} = 'u';		# Mark as issue line
    $records[$i]->{text} = $1;
    $records[$i]->{id} = ++$issueid;	# Unique ID

  } elsif (/^ *agenda *: *($urlpat) *$/i) {
    $agenda = '<a href="' . esc($1) . "\">$agenda_icon</a>\n";
    $records[$i]->{type} = 'o';		# Omit line from output

  } elsif (/^ *agenda *: *(.*?) *$/i) {
    push(@diagnostics, "Found 'Agenda:' not followed by a URL: '$1'.");
    # $records[$i]->{type} = 'o';	# Omit line from output

  } elsif (/^ *meeting *: *(.*?) *$/i) {
    $meeting = esc($1);
    $records[$i]->{type} = 'o';		# Omit line from output

  } elsif (/^ *previous +meeting *: *($urlpat) *$/i) {
    $prev_meeting = '<a href="' . esc($1) . "\">$previous_icon</a>\n";
    $records[$i]->{type} = 'o';		# Omit line from output

  } elsif (/^ *next +meeting *: *($urlpat) *$/i) {
    $next_meeting = '<a href="' . esc($1) . "\">$next_icon</a>\n";
    $records[$i]->{type} = 'o';		# Omit line from output

  } elsif (/^ *(previous|next) +meeting *: *(.*?) *$/i) {
    push(@diagnostics,"Found '$1 meeting:' not followed by a URL: '$2'.");
    # $records[$i]->{type} = 'o';	# Omit line from output

  } elsif (/^ *chairs? *-:? *$/i) {
    delete $chairs{fc $records[$i]->{speaker}}; # Remove speaker from chairs
    $records[$i]->{type} = 'o';		# Omit line from output

  } elsif (/^ *chairs? *-:? *(.*?) *$/i) {
    delete $chairs{fc $_} foreach (split(/ *, */, $1)); # Remove given chairs
    $records[$i]->{type} = 'o';		# Omit line from output

  } elsif (/^ *chairs? *\+:? *$/i) {
    my $s = $records[$i]->{speaker};
    $chairs{fc $s} = $s;		# Add to collected chairs
    $records[$i]->{type} = 'o';		# Omit line from output

  } elsif (/^ *chairs? *: *$/i) {
    push(@diagnostics, "Ignored empty command \"$records[$i]->{text}\"");

  } elsif (/^ *chairs? *(:|\+:?) *(.*?) *$/i) {
    %chairs = () if $1 eq ':';		# Reset the list of chairs
    $chairs{fc $_} = $_ foreach (split(/ *, */, $2)); # Add all to chairs list
    $records[$i]->{type} = 'o';		# Omit line from output

  } elsif (/^ *date *: *(\d+ \w+ \d+)/i) {
    $date = $1;
    $records[$i]->{type} = 'o';		# Omit line from output

  } elsif (/^ *scribe(?:nick)? *-:? *$/i) {
    delete_scribes($records[$i]->{speaker}, \%curscribes);
    $records[$i]->{type} = 'o';		# Omit line from output

  } elsif (/^ *scribe(?:nick)? *\+:? *$/i) {
    add_scribes($records[$i]->{speaker}, \%curscribes, \%scribes);
    $records[$i]->{type} = 'o';		# Omit line from output

  } elsif (/^ *scribe(?:nick)? *: *$/i) {
    push(@diagnostics, "Ignored empty command \"$records[$i]->{text}\"");

  } elsif (/^ *scribe(?:nick)? *(:|\+:?) *($scribepat(?:, *$scribepat)*)$/i) {
    %curscribes = () if $1 eq ':';	# Reset scribe nicks
    add_scribes($2, \%curscribes, \%scribes);
    $records[$i]->{type} = 'o';		# Omit line from output

  } elsif (/^ *scribe *: *([^ ].*?) *$/i) {
    # Probably an old-fashioned scribe command without a nick
    $scribes{fc $1} = $1;		# Add to collected scribe list
    $records[$i]->{type} = 'o';		# Omit line from output

  } elsif (/^ *scribe(?:nick)? *-:? *([^ ].*)? *$/i) {
    delete_scribes($1, \%curscribes);
    $records[$i]->{type} = 'o';		# Omit line from output

  } elsif ($use_zakim && $records[$i]->{speaker} eq 'Zakim' &&
	   (/^agendum \d+\. "(.*)" taken up/ ||	   # Old Zakim
	    /^agendum \d+ -- (.*)/)) {		   # New Zakim
    $records[$i]->{type} = 't';		# Mark as topic line
    $records[$i]->{text} = $1;
    $records[$i]->{text} =~ s/ -- taken up \[from.*//;
    $records[$i]->{id} = ++$topicid;	# Unique ID

  } elsif ($use_zakim && $records[$i]->{speaker} eq 'Zakim' &&
	   /the attendees (?:were|have been) (.*?),?$/){
    $present{fc $_} = $_ foreach split(/, */, ($1 =~ s/\(no one\)//r));
    $records[$i]->{type} = 'o';		# Omit line from output

  } elsif ($use_zakim && $records[$i]->{speaker} eq 'Zakim' &&
	   /^\.\.\. (.*)$/) {
    my $s = $1;				# See what this is a continuation of
    my $j = $i - 1;
    $j-- while $j >= 0 && ($records[$j]->{text} =~ /^\.\.\. / ||
			   $records[$j]->{speaker} ne 'Zakim');
    if ($j >= 0 && $records[$j]->{text} =~ /the attendees (?:were|have been) /){
      $present{fc $_} = $_ foreach grep($_ ne '', split(/, */, $s));
    } elsif ($j >= 0 && $records[$j]->{text} =~ /, you wanted /) {
      $records[$j]->{text} .= ' ' . $s;
    } elsif ($j >= 0 && $records[$j]->{type} eq 't') { # Continued agendum
      $records[$j]->{text} .= ' ' . $s;
      $records[$j]->{text} =~ s/ -- taken up \[from.*//;
    }
    $records[$i]->{type} = 'o';		# Omit line from output

  } elsif ($use_zakim && $records[$i]->{speaker} eq 'Zakim' &&
	   /[^ ,]+, you wanted /) {
    # Leave Zakim's lines of the form: "Jim, you wanted to ..."

  } elsif ($use_zakim && $records[$i]->{speaker} eq 'Zakim') {
    $records[$i]->{type} = 'o';		# Ignore most conversations with Zakim

  } elsif ($use_zakim &&
    ( /^ *zakim,/i ||
      /^ *(?:chair +)?(?:ack|recognize)s? \w/i ||
      /^ *agg?enda *\d* *[\+\-\=\?]/i ||
      /^ *(?:delete|drop|forget|remove) +agend(?:um|a) +\d+ *$/i ||
      /^ *(?:take +up +|open +|move +to +)?(?:agend(?:um|a) +|next +agend(?:um|a))/i ||
      /^ *next +agend(?:um|a) *$/i ||
      /^ *(?:skip|(?:really +)?close) +(?:this +agend(?:um|a)|agend(?:um|a) +\d+) *$/i ||
      /^ *q(?:ueue|q)? *[-+=?]/i ||
      /^ *(?:ple?a?se? +)?(?:show +)?(?:the +)?(?:verbose +|full +)?q(?:ueue)?\?? *$/i ||
      /^ *(?:vqueue|vq|qv)\?/i ||
      /^ *[-+=?] *q(?:ueue|q)?\b/i ||
      /^ *(?:ple?a?se? +)?clear +(?:the +)?agenda *$/i ||
      /^ *(?:(?:list|show) +(?:all +)?(?:the +)?questions|questions *\?) *$/i ||
      /^ *(?:drop|close) +question +[0-9]+ *$/i)) {
    $records[$i]->{type} = 'o';		# Ignore most conversations with Zakim

  } elsif (/^ *trackbot *, *(?:(?:dis)?associate|bye|start|end|status)\b/i) {
    $records[$i]->{type} = 'o';		# Ignore some commands to trackbot

  } elsif ($records[$i]->{speaker} eq 'trackbot' &&
	   /^([a-zA-Z]+-[0-9]+) -- (.*)$/) {
    $records[$i]->{type} = 'B';		# A structured response from trackbot
    $records[$i]->{id} = $2;
    $records[$i]->{text} = $1;

  } elsif ($records[$i]->{speaker} eq 'trackbot' && /^$urlpat$/i) {
    my $j = $i - 1;			# A URL response from trackbot
    $j-- while $j >= 0 && ($records[$j]->{type} eq 'o' ||
			   $records[$j]->{speaker} ne 'trackbot');
    if ($j < 0) {			# URL belongs to nothing?
      $records[$i]->{type} = 'b';
    } else {				# Make previous line into a link
      $records[$j]->{text} = '->'.$records[$i]->{text}.' '.$records[$j]->{text};
      $records[$i]->{type} = 'o';
    }

  } elsif ($records[$i]->{speaker} eq 'trackbot') {
    $records[$i]->{type} = 'b'		# A response from trackbot

  } elsif ($records[$i]->{speaker} eq 'agendabot') {
    $records[$i]->{type} = 'o';		# Ignore most conversations w/ agendabot

  } elsif (/^ *agendabot,/i) {
    $records[$i]->{type} = 'o';		# Ignore most conversations w/ agendabot

  } elsif (/^ *namedanchorhere *: *(.*?) *$/i) {
    my $a = $1 =~ s/ /_/gr;
    if ($a =~ /^$/) {
      push(@diagnostics, "Empty named anchor ignored.");
    } elsif ($a =~ /^x[0-9][0-9]+$/) {
      push(@diagnostics, "Named anchor \"$a\" ignored. (\"xNN\" is reserved.)");
    } elsif ($a =~ /^(?:(?:Action|Resolution)Summary|links|attendees|toc|meeting)$/) {
      push(@diagnostics, "Named anchor \"$a\" ignored. (The name is reserved.)");
    } elsif (exists $namedanchors{$a}) {
      push(@diagnostics, "Duplicate named anchor \"$a\" ignored.");
    } else {
      $records[$i]->{type} = 'n';
      $records[$i]->{id} = esc($a);
      $namedanchors{$a} = 1;
    }

  } elsif ($is_scribe && /^ *\Q<$records[$i]->{speaker}\E>/i) {
    # Ralph's escape for a scribe's personal remarks: "<mynick> my opinion"
    $records[$i]->{text} =~ s/^.*?> ?//i;

  } elsif ($is_scribe && /^ *\\(.*)/) {			# Starts with backslash
    $records[$i]->{type} = 'd';				# Descriptive text
    $records[$i]->{text} = $1;				# Remove backslash

  } elsif (/^ *\\(.*)/) {				# Starts with backslash
    $records[$i]->{text} = $1;				# Remove backslash

  } elsif ($is_scribe &&
	   (/^($speakerpat) *: *(.*)$/ ||
	    (!$spacecont && /^ +($speakerpat) *: *(.*)$/)) &&
	   $records[$i]->{type} ne 'c' &&	# ... and not a failed s///
	   ! /^ *$urlpat/i &&			# ... and not a URL
	   ! /^ *$specialpat *:/i) {		# ... nor special
    # A speaker line
    $records[$i]->{type} = 's';		# Mark as scribe line
    $lastspeaker{$records[$i]->{speaker}} = $1; # For any continuation lines
    $records[$i]->{speaker} = $1;
    $records[$i]->{text} = $2;
    $speakers{fc $1} = ++$speakerid if !exists $speakers{fc $1};

  } elsif ($is_scribe && defined $lastspeaker{$records[$i]->{speaker}} &&
	   (/^ *(?:\.\.\.*|…) *(.*?) *$/ ||
	    ($implicitcont && /^ *(.*?) *$/) ||
	    ($spacecont && /^ +(.*?) *$/)) &&
	   $records[$i]->{type} ne 'c') { # ... and not a failed s///
    # Looks like a continuation line
    $records[$i]->{speaker} = $lastspeaker{$records[$i]->{speaker}};
    $records[$i]->{type} = 's';		# Mark as scribe line
    my $j = $i - 1; $j-- while $j > 0 && $records[$j]->{type} eq 'o';
    if ($j >= 0 && $records[$j]->{type} eq 's' &&
	$records[$j]->{speaker} eq $records[$i]->{speaker}) {
      # Concatenate previous and current line and remove previous line
      $records[$i]->{text} = $records[$j]->{text} . "\t" . $1;
      $records[$j]->{type} = 'o';	# Omit previous line from output
    } else {
      # Cannot concatenate with previous line, remove "..." instead.
      $records[$i]->{text} = $1;
    }

  } elsif (/^ *(?:\.\.\.*|…) *(.*?) *$/) {
    # Is this a continuation of an action/resolution/issue/topic?
    my ($s, $j, $speaker) = ($1, $i - 1, $records[$i]->{speaker});
    $j-- while $j > 0 && ($records[$j]->{type} eq 'o' ||
			  $records[$j]->{speaker} ne $speaker);
    if ($j >= 0 && $records[$j]->{type} =~ /[artTuUd]/) {
      $records[$j]->{text} .= "\t" . $s;
      $records[$i]->{type} = 'o';	# Omit this line from output
    } elsif ($is_scribe) {
      # Not a continuation of anything, but it is by the scribe.
      $records[$i]->{type} = 'd';		# Mark as descriptive text
      $lastspeaker{$speaker} = undef;		# No continuation expected
    }

  } elsif ($is_scribe && $records[$i]->{type} eq 'c') {
    # It's a failed s/// command by the speaker. Leave it as a 'c'.

  } elsif ($is_scribe && /^ *-> *$urlpat/i) {
    # If the scribe used a Ralph-link (-> url ...), still allow continuations
    $records[$i]->{type} = 'd';		# Mark as descriptive text

  } elsif ($is_scribe) {
    $records[$i]->{type} = 'd';		# Mark as descriptive text
    $lastspeaker{$records[$i]->{speaker}} = undef; # No continuation expected
  }
}

# If date wasn't given, guess it from a URL, if any
if (!defined $date && defined $minutes_url &&
    $minutes_url =~ m|/(\d\d\d\d)/(\d\d)/(\d\d)-|) {
  $date = $3 . ' ' . $month[0+$2] . ' ' . $1;
} elsif (!defined $date && defined $logging_url &&
	 $logging_url =~ m|/(\d\d\d\d)/(\d\d)/(\d\d)-|) {
  $date = $3 . ' ' . $month[0+$2] . ' ' . $1;
} elsif (!defined $date) {
  $date = "";
  push(@diagnostics, "Found no dated URLs. You may need to use 'Date:'.");
}

# Add lists of (1) speakers that do not appear in %present; (2) all
# speakers; and (3) all people active on IRC.
#
my @all_speakers = fc_uniq(map $_->{speaker}, grep $_->{type} eq 's', @records);
my @also = grep !exists($present{fc $_}), @all_speakers;
push @diagnostics, "Maybe present: " .
    join(", ", sort {fc($a) cmp fc($b)} @also) if @also;
push @diagnostics, "All speakers: " .
    join(", ", sort {fc($a) cmp fc($b)} @all_speakers) if @all_speakers;
push @diagnostics, "Active on IRC: " .
    join(", ", sort {fc($a) cmp fc($b)} keys %count) if %count;

# Step 6. Convert records to HTML and then fill a template.
#
# Each type of record is converted to a specific HTML fragment, with
# %1$s replaced by the speaker, %2$s by the ID, %3$s by the text, %4$s
# by the speaker ID, %5$s by a unique ID for the record and %6$s by a
# link to a ecording of the meeting, if any.
#
# The 1 or 0 after the pattern indicates whether the text (%3$) can be
# parsed for emphasis and math. (Only applicable if --emphasis was
# specified.)
#
# Also replace \t (i.e., placeholders for line breaks) as appropriate.
#
my $embedded_recording = $recording;
my $canonical_recording = $recording;
if (defined $recording) {
  # Modify URL for certain known video sites.
  if ($recording =~ /^https:\/\/youtu\.be\/(.*)$/) {
    $canonical_recording = "https://www.youtube.com/watch?v=" . $1;
  }
  if ($canonical_recording =~ /youtube\.com\/watch\?v=/) {
    $embedded_recording = $canonical_recording =~ s/watch\?v=/embed\//r;
    $embedded_recording .= "?enablejsapi=1&amp;rel=0&amp;modestbranding=1";
  } elsif ($canonical_recording =~ /watch\.videodelivery\.net\//) {
    $embedded_recording = $canonical_recording =~ s/watch\./iframe\./r;
  }
}

my %linepat = (
  a => ["<p id=%2\$s class=action><strong>ACTION:</strong> %3\$s</p>\n", 1],
  b => ["<p id=%5\$s class=bot><cite>&lt;%1\$s&gt;</cite> %3\$s</p>\n", 0],
  B => ["<p id=%5\$s class=bot><cite>&lt;%1\$s&gt;</cite> <strong>%3\$s:</strong> %2\$s</p>\n", 0],
  d => ["<p id=%5\$s class=summary>%3\$s</p>\n", 1],
  D => ["<pre id=%5\$s class=summary>\n%3\$s</pre>\n", 0],
  i => [$scribeonly ? '' : "<p id=%5\$s class=irc><cite>&lt;%1\$s&gt;</cite> %3\$s</p>\n", 1],
  I => [$scribeonly ? '' : "<p id=%5\$s class=irc><cite>&lt;%1\$s&gt;</cite> <code>%3\$s</code></p>\n", 0],
  c => [$scribeonly ? '' : "<p id=%5\$s class=irc><cite>&lt;%1\$s&gt;</cite> %3\$s</p>\n", 0],
  o => ['', 0],
  r => ["<p id=%2\$s class=resolution><strong>RESOLUTION:</strong> %3\$s</p>\n",, 1],
  s => ["<p id=%5\$s class=\"phone %4\$s\"><cite>%1\$s:</cite> %3\$s</p>\n", 1],
  n => ["<p class=anchor id=\"%2\$s\"><a href=\"#%2\$s\">⚓</a></p>\n", 0],
  u => ["<p id=%2\$s class=issue><strong>ISSUE:</strong> %3\$s</p>\n", 1],
  T => ["<h4 id=%2\$s>%3\$s%6\$s</h4>\n", 1],
  t => ["</section>\n\n<section>\n<h3 id=%2\$s>%3\$s%6\$s</h3>\n", 1],
  slideset => ["<p id=%5\$s class=summary>Slideset: %3\$s</p>\n", 0],
  slide => ["<p id=%5\$s class=summary><a class=islide href=\"%2\$s\">[Slide %3\$s]</a></p>\n", 1],
  repo => ['', 0],
    );

my $minutes = '';
foreach my $p (@records) {
  if ($p->{type} eq 'repo') {
      $currentrepourl = $p->{text};
  } elsif (($p->{type} eq 't' || $p->{type} eq 'T')
           && $p->{text} =~ /https:\/\/github\.com\/([^\/]+)\/([^\/\s]+)/) {
      $currentrepourl = "https://github.com/" . $1 . "/" . $2 . "/";
  }
  # The last part generates nothing, but avoids warnings for unused args.
  my $line = sprintf $linepat{$p->{type}}[0] . '%1$.0s%2$.0s%3$.0s%4$.0s%5$.0s%6$.0s',
      esc($p->{speaker}),					   # %1
      $p->{id} // '',						   # %2
      esc($p->{text}, $emphasis && $linepat{$p->{type}}[1], 1, 1), # %3
      $speakers{fc $p->{speaker}} // '',			   # %4
      ++$lineid,						   # %5
      link_to_recording($canonical_recording, $p->{time});	   # %6
  if (!$keeplines) {
    $line =~ tr/\t/ /;
  } elsif ($line =~ /\t/) {
    $line =~ s|\t|"<br>\n<span id=" . ++$lineid . ">… "|e; # First line
    $line =~ s|\t|"</span><br>\n<span id=" . ++$lineid . ">… "|ge; # Others
    $line =~ s|</p>|</span></p>|; # Last line
  }
  $minutes .= $line;
}

# @stylesheets is an array of triples [alt, title, url], where alt = 0
# means this is the default style, not 0 means an "alternate" style.
#
my $alt = 0;
my $w3 = 'https://www.w3.org';
my @stylesheets = ();
push @stylesheets, [$alt++, "Default", $stylesheet] if defined $stylesheet;
if ($styleset eq 'team') {
  push @stylesheets,
      [$alt + $old_style, "2018", "$w3/StyleSheets/scribe2/team.css"],
      [$alt + !$old_style, "2004", "$w3/StyleSheets/base.css"],
      [$alt + !$old_style, "2004", "$w3/StyleSheets/team.css"],
      [$alt + !$old_style, "2004", "$w3/StyleSheets/team-minutes.css"],
      [$alt + !$old_style, "2004", "$w3/2004/02/minutes-style.css"],
      [1, "Typewriter", "$w3/StyleSheets/scribe2/tt-team.css"];
} elsif ($styleset eq 'member') {
  push @stylesheets,
      [$alt + $old_style, "2018", "$w3/StyleSheets/scribe2/member.css"],
      [$alt + !$old_style, "2004", "$w3/StyleSheets/base.css"],
      [$alt + !$old_style, "2004", "$w3/StyleSheets/member.css"],
      [$alt + !$old_style, "2004", "$w3/StyleSheets/member-minutes.css"],
      [$alt + !$old_style, "2004", "$w3/2004/02/minutes-style.css"],
      [1, "Typewriter", "$w3/StyleSheets/scribe2/tt-member.css"];
} else {			# 'public' or 'fancy'
  my $f = $styleset eq 'fancy';
  push @stylesheets,
      [$alt + $old_style + $f, "2018", "$w3/StyleSheets/scribe2/public.css"],
      [$alt + !$old_style + $f, "2004", "$w3/StyleSheets/base.css"],
      [$alt + !$old_style + $f, "2004", "$w3/StyleSheets/public.css"],
      [$alt + !$old_style + $f, "2004", "$w3/2004/02/minutes-style.css"],
      [$alt + !$f, "Fancy", "$w3/StyleSheets/scribe2/fancy.css"],
      [1, "Typewriter", "$w3/StyleSheets/scribe2/tt-member.css"];
}

# Format some of the variables used in the template below
#
my $style = join("\n",
  map {"<link rel=\"" . ($_->[0] ? "alternate " : "") . "stylesheet\" " .
    "type=\"text/css\" title=\"$_->[1]\" href=\"$_->[2]\">"} @stylesheets);

my $scripts = '';
$scripts .= "<script src=\"$mathjax\" id=MathJax-script async></script>\n"
    if $emphasis && $has_math;
$scripts .= "<script type=module src=\"$islide\"></script>\n"
    if $has_slides;

if (defined $recording) {
  $scripts .= "<script src=\"https://www.youtube.com/iframe_api\"></script>\n"
      if $canonical_recording =~ /^https:\/\/(www\.)?youtube\.com\//;
  # Copy the script whose code is further down between __DATA__ and __END__:
  $scripts .= $_ while ($_ = <main::DATA>) !~ /^__END__/;
}
close main::DATA;

$logo = "<p>$logo</p>\n\n" if defined $logo && $logo ne '';
$logo = '' if !defined $logo && ($styleset eq 'fancy');
$logo = "<p>$w3clogo</p>\n\n" if !defined $logo;
my $draft = $final ? "" : "&ndash; DRAFT &ndash;<br>\n";
my $log = defined $logging_url?"<a href=\"$logging_url\">$irclog_icon</a>\n":"";
my $present = esc(join(", ", map($present{$_}, sort keys %present))) || '-';
$present = "<details><summary>".($present =~ s/,/,<\/summary>/r)."</details>"
  if scalar keys %present > $collapse_limit; # Collapsed if the list is long
my $regrets = esc(join(", ", map($regrets{$_}, sort keys %regrets))) || '-';
$regrets = "<details><summary>".($regrets =~ s/,/,<\/summary>/r)."</details>"
  if scalar keys %regrets > $collapse_limit; # Collapsed if the list is long
my $scribes = esc(join(", ", sort {fc($a) cmp fc($b)} values %scribes)) || '-';
my $chairs = esc(join(", ", sort {fc($a) cmp fc($b)} values %chairs)) || '-';
my $diagnostics = !$embed_diagnostics || !@diagnostics ? "" :
  "<div class=diagnostics>\n<h2>Diagnostics<\/h2>\n" .
  join("", map {"<p class=warning>" . esc($_) . "</p>\n"} @diagnostics) .
  "</div>\n";
my $videoplayer = ! defined $recording ? '' :
    "<section id=recording>\n" .
    "<p class=summary>Recording: $recording_link\n" .
    "<div class=video>\n" .
    "<iframe src=\"$embedded_recording\" " .
    "width=600 height=340 type=\"text/html\" frameborder=0 allowfullscreen " .
    "allow=\"accelerometer; autoplay; encrypted-media; gyroscope; picture-in-picture\"></iframe>\n" .
    "</div>\n" .
    "</section>\n";

# Collect lists of actions, resolutions and issues from the @records.
# Wrap each list in a <div> and add a corresponding item in the ToC
# (unless the list is empty).
#
my $actions = join("",
		   map("<li><a href=\"#" . $_->{id} . "\">" .
		       esc($_->{text}, $emphasis, -1, 1) . "</a></li>\n",
		       grep($_->{type} eq 'a', @records)));
my $actiontoc = !$actions ? '' :
    "<li class=app><a href=\"#ActionSummary\">Summary of action items</a></li>\n";
$actions = "\n<div id=ActionSummary>\n<h2>Summary of action items</h2>
<ol>\n$actions</ol>\n</div>\n" if $actions;
if ($keeplines) {$actions =~ s/\t/<br>\n… /g;} else {$actions =~ tr/\t/ /;}

my $resolutions = join("",
		       map("<li><a href=\"#" . $_->{id} . "\">" .
			   esc($_->{text}, $emphasis, -1, 1) . "</a></li>\n",
			   grep($_->{type} eq 'r', @records)));
my $resolutiontoc = !$resolutions ? '' :
    "<li class=app><a href=\"#ResolutionSummary\">Summary of resolutions</a></li>\n";
$resolutions = "\n<div id=ResolutionSummary>\n<h2>Summary of resolutions</h2>
<ol>\n$resolutions</ol>\n</div>\n" if $resolutions;
if ($keeplines) {$resolutions =~ s/\t/<br>\n… /g;} else {$resolutions =~ tr/\t/ /;}

my $issues = join("",
		  map("<li><a href=\"#" . $_->{id} . "\">" .
		      esc($_->{text}, $emphasis, -1, 1) . "</a></li>\n",
		      grep($_->{type} eq 'u', @records)));
my $issuetoc = !$issues ? '' :
    "<li class=app><a href=\"#IssueSummary\">Summary of issues</a></li>\n";
$issues = "\n<div id=IssueSummary>\n<h2>Summary of issues</h2>
<ol>\n$issues</ol>\n</div>\n" if $issues;
if ($keeplines) {$issues =~ s/\t/<br>\n… /g;} else {$issues =~ tr/\t/ /;}

# Collect topics (records with type 't' or 'T') for the ToC.
#
my $topics = '';
my $prev_level = ' ';
foreach my $t (grep($_->{type} =~ /^[Tt]$/, @records)) {
  my $s = "<li><a href=\"#" . $t->{id} . "\">" .
      esc($t->{text}, $emphasis, -1, 1) . "</a>";
  if ($prev_level eq $t->{type}) {$topics .= "</li>\n$s"}
  elsif ($prev_level eq 't') {$topics .= "\n<ol>\n$s"}
  elsif ($prev_level eq 'T') {$topics .= "</li>\n</ol>\n</li>\n$s"}
  elsif ($t->{type} eq 't') {$topics .= $s}
  else {$topics .= "<li>\n<ol>\n$s"}
  $prev_level = $t->{type};
}
if ($prev_level eq 'T') {$topics .= "</li>\n</ol>\n</li>\n"}
elsif ($prev_level eq 't') {$topics .= "</li>\n"}
if ($keeplines) {$topics =~ s/\t/<br>\n… /g;} else {$topics =~ tr/\t/ /;}

# And output the formatted HTML.
#
print "<!DOCTYPE html>
<html lang=en>
<head>
<meta charset=utf-8>
<title>$meeting &ndash; $date</title>
<meta name=viewport content=\"width=device-width\">
$style
$scripts</head>

<body>
<header>
$logo<h1>$draft$meeting</h1>
<h2>$date</h2>

<nav id=links>
$prev_meeting$agenda$log$next_meeting</nav>
</header>

<div id=prelims>
<div id=attendees>
<h2>Attendees</h2>
<dl class=intro>
<dt>Present</dt><dd>$present</dd>
<dt>Regrets</dt><dd>$regrets</dd>
<dt>Chair</dt><dd>$chairs</dd>
<dt>Scribe</dt><dd>$scribes</dd>
</dl>
</div>

<nav id=toc>
<h2>Contents</h2>
<ol>
$topics$actiontoc$resolutiontoc$issuetoc</ol>
</nav>
</div>

<main id=meeting class=meeting>
<h2>Meeting minutes</h2>
$videoplayer<section>$minutes</section>
</main>
$actions$resolutions$issues

<address>Minutes manually created (not a transcript), formatted by <a
href=\"https://w3c.github.io/scribe2/scribedoc.html\"
>scribe.perl</a> version $revision ($versiondate).</address>

$diagnostics</body>
</html>
";

print STDERR map("* $_\n", @diagnostics) if !$embed_diagnostics;


# The Javascript code that adds play/pause buttons when generated
# minutes with an embedded video are displayed in a browser.
# The code ends at __END__.

__DATA__
<script type=module>
const recordingUrl = document.querySelector("#recording a")?.href;
const embed = document.querySelector("#recording iframe");
let playing = false;

// monitoring player state
if (embed) {
  if (embed.src.match(/^https:\/\/(www\.)?youtube\.com\//)) {
    window.onYouTubeIframeAPIReady = () => {
      embed.id = "player";
      window.player = new YT.Player(embed.id);
      window.player.addEventListener("onStateChange", e => {
        if (e.data === YT.PlayerState.PLAYING)
          playing = true;
        else if (e.data === YT.PlayerState.PAUSED || e.data === YT.PlayerState.ENDED)
          playing = false;
      });
    };
  } else {
    window.addEventListener("message", e => {
      if (e.data[0] === "play") playing = true;
      else if (e.data[0] === "pause" || e.data[0] === "ended") playing = false;
    });
  }
}

function sendVideoCommand(command, args)
{
  let msg;
  if (embed.src.match(/^https:\/\/(www\.)?youtube\.com\//)) {
    const commands = {'play': 'playVideo', 'pause': 'pauseVideo', 'seek': 'seekTo'};
    msg = JSON.stringify({
      event: 'command',
      func: commands[command],
      args
    });
  } else {
    msg = [command, ...args];
  }
  embed.contentWindow.postMessage(msg, '*');
}

function showVideoIfNeeded()
{
  const windowScrollTop = window.pageYOffset;
  const {top} = embed.getBoundingClientRect();
  const videoBottom = parseInt(embed.height, 10) + top;
  if (windowScrollTop > videoBottom && playing)
    embed.parentNode.classList.add('stuck');
  else
    embed.parentNode.classList.remove('stuck');
}

function videoPlayHandler(e)
{
  if (!embed) return;
  const el = e.target;
  const offset = parseInt(el.dataset.offset, 10);
  if (offset && !isNaN(offset) && !el.dataset.lastHit)
    sendVideoCommand('seek', [offset]);
  sendVideoCommand('play');
  playing = true;
  showVideoIfNeeded();
  document.querySelectorAll("button.playBtn").forEach(
    el => delete el.dataset.lastHit);
  el.dataset.lastHit = true;	// So we know when the same button is hit twice
}

function videoPauseHandler(e)
{
  if (!embed) return;
  sendVideoCommand('pause');
  playing = false;
}

// Add play & pause buttons
if (recordingUrl) {
  document.querySelectorAll("a.recording[href]").forEach(el => {
    const playBtn = document.createElement("button");
    playBtn.className = "play";
    playBtn.dataset.offset = new URL(el.href).hash.split("=")[1];
    el.insertAdjacentElement("afterend", playBtn);
    playBtn.addEventListener("click", videoPlayHandler);
    playBtn.title = "Play embedded recording from this point of the meeting";
    playBtn.textContent = "▶";

    const pauseBtn = document.createElement("button");
    playBtn.insertAdjacentElement("afterend", pauseBtn);
    pauseBtn.className = "pause";
    pauseBtn.addEventListener("click", videoPauseHandler);
    pauseBtn.title = "Pause recording";
    pauseBtn.textContent = "⏸\uFE0E";
  });

  window.addEventListener("scroll", showVideoIfNeeded, {passive: true});
}
</script>
__END__

=head1 NAME

scribe.perl - Turn an IRC log of a meeting into minutes in HTML

=head1 SYNOPSIS

scribe.perl [options] [file ...]

  --help		Brief help message
  --team		Use team style
  --member		Use member style
  --fancy		Use fancy style
  --embedDiagnostics	Put diagnostics in the minutes instead of on stderr
  --implicitContinuations	Continuation lines do not need `...'
  --allowSpaceContinuation	Allow initial space as well as `...'
  --keepLines		Do not rewrap lines (default)
  --urlDisplay=break	Allow URLs to break at slashes (default)
  --urlDisplay=shorten	Shorten URLs by omitting the middle part
  --urlDisplay=full	Do not shorten or break URLs
  --final		Omit the word `DRAFT' from the minutes
  --draft		Include the word `DRAFT' in the minutes (default)
  --scribenick		Initial list of scribe nicks, comma-separated
  --dashTopics		Allow a line of dashes to start a new topic
  --useZakimTopics	Parse Zakim's lines for agenda topics (default)
  --scribeOnly		Omit all text that is not written by a scribe
  --emphasis		Allow smileys, arrows and inline styles
  --mathjax=URL		Use a specific MathJax (only with --emphasis)
  --oldStyle		Use the style of scribe.perl version 1
  --minutes=URL		Used to guess a date if the URL contains YYYY/MM/DD
  --logo=markup		Replace the W3C link and logo with this HTML markup
  --nologo      	Same as --logo=""
  --stylesheet=URL	Use this style sheet instead of the default
  --collapseLimit=n     Collapse the participant list if there are more (30)

You can use single dash (-) or double (--). Options are
case-insensitive and can be abbreviated. Some options can be negated
with `no' (e.g., --nokeeplines). For the full manual see
L<https://w3c.github.io/scribe2/scribedoc.html>
scribedoc.html><|MERGE_RESOLUTION|>--- conflicted
+++ resolved
@@ -129,13 +129,9 @@
 use v5.16;			# We use "each @ARRAY" (5.012) and fc (5.16)
 use locale ':collate';		# Sort using current locale
 use utf8;			# This script contains characters in UTF-8
-<<<<<<< HEAD
-
-=======
 use File::Basename;
 use Encode qw/decode/;		# For decode('UTF-8',...)
 use Encode::Guess;		# For guess_encoding()
->>>>>>> e807ada2
 
 # Pattern for URLs. Note: single quote (') does not end a URL.
 my $urlpat =
@@ -755,17 +751,10 @@
 
 
 # Main body
-<<<<<<< HEAD
-my $revision = '$Revision: repo-links-187 $'
-  =~ s/\$Revision: //r
-  =~ s/ \$//r;
-my $versiondate = '$Date: Sat Jan  8 20:22:22 2022 UTC $'
-=======
 my $revision = '$Revision: 194 $'
   =~ s/\$Revision: //r
   =~ s/ \$//r;
 my $versiondate = '$Date: Thu Oct 27 16:47:28 2022 UTC $'
->>>>>>> e807ada2
   =~ s/\$Date: //r
   =~ s/ \$//r;
 
@@ -1049,7 +1038,6 @@
     delete $regrets{fc $_} foreach split(/ *, */, $1);
     $records[$i]->{type} = 'o';		# Omit line from output
 
-<<<<<<< HEAD
   } elsif (/^ *repo(sitory)? *: *(.*?) *$/i) {
     $records[$i]->{type} = 'repo';	# Mark as a repo line
     $records[$i]->{text} = $2;
@@ -1071,10 +1059,7 @@
         }
     }
     $records[$i]->{text} = $repourl;
-  } elsif (/^ *slideset *: *(.*?($urlpat).*)$/i) {
-=======
   } elsif (/^ *slides(?:et)? *: *(.*?($urlpat).*)$/i) {
->>>>>>> e807ada2
     $records[$i]->{type} = 'slideset';	# Mark as slideset line
     $records[$i]->{text} = $1;
     $lastslideset = $2;
