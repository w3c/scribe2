#!/usr/bin/perl
#
# Converts an IRC log to formatted minutes in HTML.
#
# See scribe2doc.html for the manual.
# This is a rewrite of David Booth's scribe.perl
#
# TODO: Omit failed s/// commands? (But maybe they failed on purpose
# and should not be removed?)
#
# TODO: option --inputFormat to select the format, rather than try
# each parser in turn.
#
# TODO: Allow (and ignore) the unused options of old scribe.perl?
#
# TODO: Add a command ('oops'? 'undo'? 'ignore'? u///g?) to remove an
# incorrect s///g, because s|s/.../.../g|| doesn't remove it.
#
# TODO: Warn about unrecognized or impossible dates after "Date: ..."
#
# TODO: A streaming mode (using --inputFormat) that formats each line
# as soon as it is read? (s/// and i//// will not work. ScribeNick is
# not retroactive. Broken lines, as in Mirc logs, are not recombined.)
#
# TODO: Make "next meeting" accept a date ("7 Aug") or a period ("in 2
# weeks") and infer a URL?
#
# TODO: If trackbot assigns a number ("ISSUE-3") to an issue, use that
# number instead of the generic "Issue". Also use it in the
# #IssueSummary.
#
# TODO: An option to omit the special handling of W3C's bots
# (currently zakim, rrsagent, agendabot and trackbot).
#
# TODO: Make commands such as scribeoptions:-implicit and
# scribeoptions:-allowspace apply only until they are overridden by
# another?
#
# TODO: RRSAgent has commands to edit or drop actions (because it
# doesn't understand s///). Should we support those?
#
# TODO: An option to add rel=nofollow to links? (In case RRSAgent is
# used to create Google karma for sites.)
#
# TODO: A command to skip several lines or end the minutes before the
# end of the input. ("StopMinutesHere", "ResumeMinutesHere"?)
#
# TODO: Should s/// commands ignore lines by the W3C bots?
#
# TODO: Ivan's minutes generator distinguishes participants (present+)
# from guests (guest+). Should scribe.perl, too?
#
# TODO: Syntax highlighting of verbatim text if there is a language
# indicated after the backquotes (as in GitHub's markdown)? (```java
# ...```)
#
# TODO: Also allow three tildes (~~~) instead of three backquotes, as
# in Markdown?
#
# TODO: A way to include (phrase-level) HTML directly?
#
# TODO: When the minutes don't start with "topic:", the first
# <section> is empty. Remove it.
#
# TODO: A way to indicate that a phrase is in a particular language?
#
# TODO: Add formatting/styling to Zakim's "question" feature?
#
# Copyright © 2017-2022 World Wide Web Consortium, (Massachusetts Institute
# of Technology, European Research Consortium for Informatics and
# Mathematics, Keio University, Beihang). All Rights Reserved. This
# work is distributed under the W3C® Software License[1] in the hope
# that it will be useful, but WITHOUT ANY WARRANTY; without even the
# implied warranty of MERCHANTABILITY or FITNESS FOR A PARTICULAR
# PURPOSE.
#
# [1] http://www.w3.org/Consortium/Legal/2015/copyright-software-and-document
# or see the file COPYING included in this distribution.
#
# Created: 3 Feb 2017
# Author: Bert Bos <bert@w3.org>


# Conversion proceeds in six steps:
#
# 1) Various parsers are tried to convert the lines of the input
# into an array of records (see below for the structure of the
# records).
#
# 2) Processing of "s/old/new/" and "i/where/what/" commands.
#
# 3) Scanning for embedded scribeOptions, as they may affect the parsing.
#
# 4) Finding the initial scribe, from a command line option or by
# scanning for the first scribe/scribenick command.
#
# 5) Each record is interpreted, looking for topics, present & regrets,
# actions, resolutions, scribes, statements or summaries minuted by
# the scribes, and remarks by other people on IRC. Each record is
# modified and classified accordingly.
#
# 6) The array of records is converted to an HTML fragment and that
# fragment, together with the collected topics, actions, etc. are
# inserted into an HTML template and printed.
#
# Each record has four fields: {type, speaker, id, text}
# If type is 'i' (irc), <speaker> is the person who typed <text>.
# If type is 'I' (irc), <speaker> is the person who typed verbatim <text>.
# If type is 's' (scribe), <speaker> is the person who said <text> on the phone.
# If type is 'd' (description) <text> is a summary by the scribe.
# If type is 'D' (description) <text> is verbatim text by the scribe.
# If type is 'slideset', <text> is the IRC-formatted link to the slideset
# If type is 'slide', <text> is the number of the slide in the slideset and <id> is the link to the individual slide
# If type is 't' (topic), <text> is the title for a new topic.
# If type is 'T' (subtopic), <text> is the title for a new subtopic.
# If type is 'a' (action), <text> is an action and <id> is a unique ID.
# If type is 'r' (resolution), <text> is a resolution and <id> is a unique ID.
# if type is 'u' (issue), <text> is an issue, <id> a unique ID.
# If type is 'c' (change), the record is a s/// or i/// not (yet) successful
# If type is 'o' (omit), the record is to be ignored.
# If type is 'n' (named anchor), the record is a target anchor.
# If type is 'b' ('bot), the record is info from trackbot.
# If type is 'B' ('bot), <text> is info from trackbot about an issue <id>.

use strict;
use warnings;
use Getopt::Long qw(GetOptionsFromString :config auto_version auto_help);
use Pod::Usage;
use v5.16;			# We use "each @ARRAY" (5.012) and fc (5.16)
use locale ':collate';		# Sort using current locale
use utf8;			# This script contains characters in UTF-8
use File::Basename;
use Encode qw/decode/;		# For decode('UTF-8',...)
use Encode::Guess;		# For guess_encoding()

# Pattern for URLs. Note: single quote (') does not end a URL.
my $urlpat =
  '(?:[a-z]+://|mailto:[^\s<@]+\@|geo:[0-9.]|urn:[a-z0-9-]+:)[^\s<>"‘’“”«»‹›]+';
# $scribepat is something like "foo" or "foo = John Smith" or "foo/John Smith".
my $scribepat = '([^ ,/=]+) *(?:[=\/] *([^ ,](?:[^,]*[^ ,])?) *)?';
# A speaker name doesn't contain [ ":>] and doesn't start with "..".
my $speakerpat = '(?:[^. :">]|\\.[^. :">])[^ :">]*';
# Some words are unlikely to be speaker names
my $specialpat = '(?:propos(?:ed|al)|issue-\d+|action-\d+|github)';

# Command line options:
my $styleset = 'public';	# Or 'team', 'member' or 'fancy'
my $embed_diagnostics = 0;	# If 1, put warnings in the HTML, not on STDERR
my $implicitcont = 0;		# If 1, lines without '…' are continuations, too
my $spacecont = 0;		# If 1, initial space may replace '…'
my $keeplines = 1;		# If 1, put <br> between continuation lines
my $final = 0;                  # If 1, don't include "DRAFT" warning in minutes
my $scribenick;			# Nick of the current scribe in lowercase
my $dash_topics = 0;		# If 1, "--" means the next line is a topic
my $use_zakim = 1;		# If 1, treat conversations with Zakim specially
my $scribeonly = 0;		# If 1, omit IRC comments by others
my $emphasis = 0;		# If 1, _xxx_, *xxx* and /xxx/ highlight things
my $old_style = 0;		# If 1, use the old (pre-2017) style sheets
my $url_display = 'break';	# How to display in-your-face URLs
my $logo;			# undef = W3C logo; string = HTML fragment
my $collapse_limit = 30;	# Longer participant lists are collapsed
my $stylesheet;			# URL of style sheet, undef = use defaults
my $mathjax =			# undef = no math; string is MathJax URL
  'https://www.w3.org/scripts/MathJax/3/es5/mml-chtml.js';
my $islide =			#  string is i-slide library URL
  'https://w3c.github.io/i-slide/i-slide-2.js?selector=a.islide';

# Global variables:
my $has_math = 0;		# Set to 1 by to_mathml()
my @diagnostics;		# Collected warnings and other info
my $recordingstart;         	# Time of recording start
my $recordingend;         	# Time of recording end

# Each parser takes a reference to an array of text lines (without
# newlines) and a reference to an array of records. It returns 0
# (failed to parse) or 1 (success) and it appends successfully parsed
# lines to the array of records, with {type} set to 'i' and {speaker}
# and {text} set to the text and the nick of the person who typed that
# text. If a line includes a time stamp, the parser puts it in {time}.
# It should not try to parse the text futher for actions, resolutions,
# etc.
#
# IRC messages ("X joined channel Y"), private messages,
# and off-the-record text ("/me waves") are omitted.
#
# The parsers are tried in turn until one succeeds, so their order is
# important. E.g., the Plain_Text_Format should probably be towards
# the end.

my @parsers = (\&RRSAgent_text_format, \&Bip_Format, \&Mirc_Text_Format,
	       \&Yahoo_IM_Format, \&Bert_IRSSI_Format, \&Irssi_Format,
	       \&Qwebirc_paste_format, \&IRCCloud_format,
	       \&Quassel_paste_format, \&Plain_Text_Format);


# RRSAgent_text_format -- parse an IRC log as generated by RRSAgent
sub RRSAgent_text_format($$)
{
  my ($lines_ref, $records_ref) = @_;

  foreach (@$lines_ref) {
    if (/^(?:\d\d:\d\d:\d\d )?<([^ >]+)> \1 has (?:joined|left|changed the topic to:) /) {
      # Ignore lines like "<jfm> jfm has joined #foo"
    } elsif (/^(\d\d:\d\d:\d\d )?<([^ >]+)> (.*)/) {
      push(@$records_ref, {type=>'i', speaker=>$2, text=>$3, time=>$1});
    } elsif (/^\s*$/) {
      # Ignore empty lines
    } else {
      return 0;			# Unknown format, give up
    }
  }
  return 1;
}


# Bip_Format -- parse an IRC log generated by bip
sub Bip_Format($$)
{
  my ($lines_ref, $records_ref) = @_;

  foreach (@$lines_ref) {
    if (/^\d\d-\d\d-\d{4} \d\d:\d\d:\d\d -!- /) {
      # IRC server message, ignore
    } elsif (/^\d\d-\d\d-\d{4} \d\d:\d\d:\d\d [<>] \* /) {
      # /me message, ignore
    } elsif (/^\d\d-\d\d-\d{4} (\d\d:\d\d:\d\d) < ([^ !:]+)![^ :]+: (.*)$/) {
      push(@$records_ref, {type=>'i', speaker=>$2, text=>$3, time=>$1});
    } elsif (/^\d\d-\d\d-\d{4} (\d\d:\d\d:\d\d) > ([^ :]+): (.*)$/) {
      push(@$records_ref, {type=>'i', speaker=>$2, text=>$3, time=>$1});
    } elsif (/^\s*$/) {
      # Ignore empty lines
    } else {
      return 0;			# Unrecognized line, return failure
    }
  }
  return 1;
}


# Mirc_Text_Format -- log format from saving a MIRC buffer
sub Mirc_Text_Format($$)
{
  my ($lines_ref, $records_ref) = @_;

  foreach (@$lines_ref) {
    if (/^\s*$/) {
      # Empty line, ignore
    } elsif (/^Start of \S+ buffer/) {
      # Skip this (should be first line)
    } elsif (/^End of \S+ buffer/) {
      # Skip this (should be last line)
    } elsif (/^\s*\*/) {
      # Skip /me lines
    } elsif (/^<([^ >]+)> (.*)$/) {
      push(@$records_ref, {type=>'i', speaker=>$1, text=>$2});
    } elsif (/^( .*)$/ && @$records_ref) {	# Continuation line
      $$records_ref[@$records_ref-1]->{text} .= $1;
    } else {
      return 0;			# Unknown format
    }
  }
  return 1;
}


# Yahoo_IM_Format -- saved log from a Yahoo IM session
sub Yahoo_IM_Format($$)
{
  my ($lines_ref, $records_ref) = @_;

  foreach (@$lines_ref) {
    if (/^([^ :]+): (.*)$/) {
      push(@$records_ref, {type=>'i', speaker=>$1, text=>$2});
    } elsif (/^\s*$/) {
      # Ignore empty lines
    } else {
      return 0;
    }
  }
  return 1;
}


# Bert_IRSSI_Format - Bert's IRSSI theme, based on elho, which should also work
sub Bert_IRSSI_Format($)
{
  my ($lines_ref, $records_ref) = @_;

  foreach (@$lines_ref) {
    next if /^---/;		# IRSSI comment about logging start/stop
    next if /^[0-9:]+\s*[<>-]+ \| (\S+).*( has (?:joined|left).*)/;
    next if /^[0-9:]+\s*«Quit» \| (\S+).* has signed off/;
    next if /^[0-9:]+\s*«[^»]+» \|/; # IRSSI comment about users, topic, etc.
    next if /^[0-9:]+\s*\* \|/;      # Skip a /me command
    next if /^\s*$/;		     # Skip empty line
    if (/^([0-9:]+)[\s@+%]*(\S+) \| (.*)/) {
      push(@$records_ref, {type=>'i', speaker=>$2, text=>$3, time=>$1});
    } else {
      return 0;
    }
  }
  return 1;
}


# Irssi_Format - logs from Coralie's Irssi
sub Irssi_Format($)
{
  my ($lines_ref, $records_ref) = @_;

  foreach (@$lines_ref) {
    next if /^---/;		 # IRSSI comment about logging start/stop
    next if /^[0-9:TZ-]+\s+-!-/; # Skip join/leave and other info
    next if /^[0-9:TZ-]+\s+\*/;	 # Skip a /me command
    next if /^\s*$/;		 # Skip empty line
    if (/^([0-9:TZ-]+)\s+<([^>]+)> (.*)/) {
      push(@$records_ref, {type=>'i', speaker=>$2, text=>$3, time=>$1});
    } else {
      return 0;
    }
  }
  return 1;
}


# Qwebirc_paste_format -- copy-paste from the qwebirc web-based client
sub Qwebirc_paste_format($$)
{
  my ($lines_ref, $records_ref) = @_;

  foreach (@$lines_ref) {
    next if /^\[[0-9:]+\] ==/;	# Join, quit, change nick, change topic, mode
    next if /^\[[0-9:]+\] \*/;	# A message with /me
    next if /^\s*$/;		# Empty line
    if (/^\[([0-9:]+)\] <([^>]+)> (.*)$/) {
      push @$records_ref, {type=>'i', speaker=>$2, text=>$3, time=>$1};
    } else {
      return 0;			# This is not qwebirc
    }
  }
  return 1;
}


# IRCCloud_format - the log format of the IRCCloud web service
sub IRCCloud_format($$)
{
  my ($lines_ref, $records_ref) = @_;

  foreach (@$lines_ref) {
    next if /^#[^ ]+$/;				# IRC channel name
    next if /^\[[0-9 :-]+\] → Joined /;	# IRCCloud joined the channel
    next if /^\[[0-9 :-]+\] → [^ ]+ joined /;	# Somebody joined the channel
    next if /^\[[0-9 :-]+\] ⇐ [^ ]+ quit /;	# Somebody disconnected
    next if /^\[[0-9 :-]+\] ⇐ You disconnected/; # User left IRCCloud
    next if /^\[[0-9 :-]+\] ← [^ ]+ left /;	# Somebody left the channel
    next if /^\[[0-9 :-]+\] — [^ ]+ /;		# A /me line
    next if /^\[[0-9 :-]+\] \* [^ ]+ /;		# Changed nick, changed mode...
    if (/^\[([0-9 :-]+)\] <([^>]+)> (.*)$/) {	# $2 said $3
      push @$records_ref, {type=>'i', speaker=>$2, text=>$3, time=>$1};
    } else {
      return 0;					# Not an IRCCloud log line
    }
  }
  return 1;					# All lines recognized
}


# Quassel_paste_format -- copy-paste from the Quassel chat window
sub Quassel_paste_format($$)
{
  my ($lines_ref, $records_ref) = @_;

  # In fact, the date and time between the square brackets can be
  # anything, including month names and arbitrary punctuation. We only
  # accept digits, dots, spaces and am/pm here.
  #
  foreach (@$lines_ref) {
    next if /^\[[0-9:. apm-]+\] -->/;	# Somebody joined the channel
    next if /^\[[0-9:. apm-]+\] <--/;	# Somebody quit the channel
    next if /^\[[0-9:. apm-]+\] <->/;	# Somebody changed nick
    next if /^\[[0-9:. apm-]+\] \* /;	# Change of topic, channel created...
    next if /^\[[0-9:. apm-]+\] -\*-/;	# Somebody used /me
    next if /^\[[0-9:. apm-]+\] \*\*\*/;	# Channel mode change
    next if /^\[[0-9:. apm-]+\] - \{/;	# Message "Day changed to ..."
    next if /^\s*$/;			# Skip empty line
    if (/^\[([0-9:. apm-]+)\] <([^>]+)> (.*)$/) {
      push @$records_ref, {type=>'i', speaker=>$2, text=>$3, time=>$1};
    } else {
      return 0;
    }
  }
  return 1;
}


# Plain_Text_Format -- a simple text format as a scribe might write in an editor
sub Plain_Text_Format($$)
{
  my ($lines_ref, $records_ref) = @_;

  # This format is meant for taking minutes without IRC. Example:
  #
  #     Topic: Closing issues
  #     Jim: I want to talk about issue 1.
  #     ... And 2, if possible.
  #     [General agreeement]
  #
  # Lines should not start with dates or times, or with bracketed
  # nicknames ("<...>"), as in typical IRC logs. E.g., the following
  # lines cause the parser to conclude that the input is *not*
  # Plain_Text_Format:
  #
  # *   09:34:14 <Sue> Topic: next meeting
  # *   2007-04-04 10:50 Jim: +1
  # *   <Aude> Not now.
  #
  foreach (@$lines_ref) {
    return 0 if /^[0-9:-]+[:-][0-9:-]/;		# Seems to start w/ a date/time
    return 0 if /^<[^ >]+> /;			# Seems to start with a <nick>
    if (/^(.+)$/) {				# Not empty
      push (@$records_ref, {type=>'i', speaker=>'scribe', text=>$1});
    }
  }
  return 1;
}


# fc_uniq -- return the list of case-insensitively distinct strings in a list
sub fc_uniq(@)
{
  my %seen;
  return grep {!$seen{fc $_}++} @_;
}


# to_mathml -- call latexmlmath to convert a LaTeX math expression to MathML
sub to_mathml($)
{
  my ($s) = @_;
  my ($in, $out);
  $in = $s;
  $in =~ s/\\/\\\\/g;
  $in =~ s/\"/\\\"/g;
  $in =~ s/\$/\\\$/g;
  $in =~ s/\`/\\\`/g;
  # $out = `latexmlmath "$in" 2>/dev/null`;
  $out = decode('UTF-8', `latexmlmath "$in" 2>/dev/null`);
  push(@diagnostics, "Failed math formula: $s") if $? != 0;
  return $s if $? != 0;		# An error occurred, return original string
  $out =~ s/<\?xml[^>]*\?>//;
  $has_math = 1;
  return $out;
}


{
  my %tag = ('_' => 'u', '/' => 'em', '*' => 'strong', '`' => 'code');

  # to_emph -- replace smileys, arrows, emphasis marks and math
  sub to_emph($);
  sub to_emph($)
  {
    # Note: $` and $' must be stored in local variables before the
    # recursive call, because they are global variables and might be
    # changed in that call.
    #
    for ($_[0]) {
      if (m{(?:^|\s|\p{P})\K([_/*`])(.+?)\g{1}(?=\p{P}|\s|$)}) {
	my ($a, $z, $t, $m) = ($`, $', $1, $2);
	return to_emph($a)."<$tag{$t}>".to_emph($m)."</$tag{$t}>".to_emph($z);
      } elsif (/(?:^|[^\\])\K\$\$[^\$]+\$\$/) { # $$...$$ not preceded by a '\'
	my ($a, $m, $z) = ($`, $&, $');
	return to_emph($a) . to_mathml($m) . to_emph($z);
      } elsif (/(?:^|[^\\])\K\$[^\$]+\$/) {	# $...$ not preceded by a '\'
	my ($a, $m, $z) = ($`, $&, $');
	return to_emph($a) . to_mathml($m) . to_emph($z);
      } elsif (/\\\$/) {			# Escaped $
	my ($a, $z) = ($`, $');
	return to_emph($a) . '$' . to_emph($z);
      } else {
	return $_;
      }
    }
  }
}


# break_url -- apply -urlDisplay option to a URL
sub break_url($)
{
  my ($s) = @_;

  # HTML delimiters are already escaped.
  if ($url_display eq 'break') {
    $s =~ s|/\b|/<wbr>|g;
  } elsif ($url_display eq 'shorten') {
    $s =~ s/^((?:[^&]|&[^;]+;){5})(?:[^&]|&[^;]+;)*((?:[^&]|&[^;]+;){6})$/$1…$2/;
  }
  return $s;
}


# mklink -- return HTML for a URL with anchortext: link, image or just text
sub mklink($$$$)
{
  my ($link, $type, $url, $anchortext) = @_;
  # $link determines whether to make a link (>0) or just show the text (<0).
  # $type determines whether to make a text ("->") or an image ("-->").

  $url = esc($url);
  if ($link > 0) {
    my $s = '<a href="' . $url . '">';
    if ($type eq '-->') {
      $s .= '<img src="' . $url . '" alt="' . esc($anchortext) . '">';
    } elsif ($anchortext ne '') {
      $s .= esc($anchortext, $emphasis);
    } else {
      $s .= break_url($url); # Otherwise the URL itself is the anchor text
    }
    return "$s</a>";
  } else {
    return $anchortext ne '' ? esc($anchortext) : break_url($url);
  }
}


# esc -- escape HTML delimiters (<>&"), optionally handle emphasis & Ralph links
sub esc($;$$$);
sub esc($;$$$)
{
  my ($s, $emph, $link, $break_urls) = @_;
  my ($replacement, $pre, $url, $post, $type);

  if ($link) {
    # Wrap Ralph-links and bare URLs in <a>.
    # 1a) A double-quoted Ralph link: ... -> URL "ANCHOR" ...
    # 1b) A single-quoted Ralph link: ... -> URL 'ANCHOR' ...
    # 1a) An unquoted Ralph link: ... -> URL ANCHOR
    # 2) A Xueyuan link: ANCHOR -> URL
    # 3) An Ivan link: ... -> ANCHOR URL ...
    # 4a) A double-quoted inverted Xueyuan link: ... URL -> "ANCHOR" ...
    # 4b) A single-quoted inverted Xueyuan link: ... URL -> 'ANCHOR' ...
    # 4c) An unquoted inverted Xueyuan link: ... URL -> ANCHOR
    # 5) A bare URL: ... URL ...
    # With --> instead of ->, the link is embedded as an image (<img>).
    # If $link < 0, omit the <a> tag and just insert the text or image.

    # Loop until we found all URLs.
    $replacement = '';
    while (($pre, $url, $post) = $s =~ /^(.*?)($urlpat)(.*)$/i) {
      # Look for "->" or "-->" before or after the URL.
      if ($pre =~ /(--?>) *$/p) { # Ralph, Xueyuan or missing anchor text
	$type = $1;
	$pre = $`;
	if ($post =~ /^ *"([^"\t]*)"/p || $post =~ /^ *'([^'\t]*)'/p ||
	    $post =~ /^ *([^'" \t][^\t]*[^ \t]) */p ||
	    $post =~ /^ *([^'" \t]) */p) { # Ralph link
	  $replacement .= esc($pre, $emph) . mklink($link, $type, $url, $1);
	  $s = $';
	} elsif ($pre =~ / *([^ \t][^\t]*[^ \t]|[^ \t]) *$/p) {	# Xueyuan link
	  $replacement .= esc($`, $emph)
	      . mklink($link, $type, $url,$1);
	  $s = $post;
	} else {		# Missing anchor text
	  $replacement .= esc($pre, $emph) . mklink($link, $type, $url, '');
	  $s = $post;
	}
      } elsif ($pre =~ /(--?>) *(.+?) *$/p) { # Ivan link
	$replacement .= esc($`, $emph) . mklink($link, $1, $url, $2);
	$s = $post;
      } elsif ($post =~ /^ *(--?>) *"([^"\t]*)"/p ||
	       $post =~ /^ *(--?>) *'([^'\t]*)'/p ||
	       $post =~ /^ *(--?>) *([^ \t][^\t]*[^ \t]) */p ||
	       $post =~ /^ *(--?>) *([^ \t]) */p ||
	       $post =~ /^ *(--?>) *()/p) { # Inverted Xueyuan link
	$replacement  .= esc($pre, $emph) . mklink($link, $1, $url, $2);
	$s = $';
      } else {					# Bare URL.
    	$replacement .= esc($pre, $emph) . mklink($link, '->', $url, '');
    	$s = $post;
      }
    }
    $s = $replacement . esc($s, $emph);
  } elsif ($break_urls) {	# Shorten or break URLs
    $s = esc($s, $emph);
    $s =~ s/($urlpat)/break_url($1)/gie;
  } else {
    $s =~ s/&/&amp;/g;
    $s =~ s/</&lt;/g;
    $s =~ s/>/&gt;/g;
    $s =~ s/"/&quot;/g;
    if ($emph) {
      $s =~ s/:-\)/☺/g;
      $s =~ s/;-\)/😉\x{FE0E}/g;
      $s =~ s/:-\(/☹/g;
      $s =~ s{:-/}{😕\x{FE0E}}g;
      $s =~ s/,-\)/😜\x{FE0E}/g;
      $s =~ s{\\o/}{🙌\x{FE0E}}g;
      $s =~ s/(?:^|[^-])\K--&gt;/⟶/g;
      $s =~ s/(?:^|[^-])\K-&gt;/→/g;
      $s =~ s/(?:^|[^=])\K==&gt;/⟹/g;
      $s =~ s/(?:^|[^=])\K=&gt;/⇒/g;
      $s =~ s/&lt;--(?!-)/⟵/g;
      $s =~ s/&lt;-(?!-)/←/g;
      $s =~ s/&lt;==(?!=)/⟸/g;
      $s =~ s/&lt;=(?!=)/⇐/g;
      $s = to_emph($s);		# Italics, bold, underline, monospace, math
    }
  }
  return $s;
}


# is_cur_scribe -- true if $nick is in %$curscribes_ref, ignores trailing "_"
sub is_cur_scribe($$)
{
  my ($nick, $curscribes_ref) = @_;

  return $$curscribes_ref{fc($nick =~ s/_+$//r)} || $$curscribes_ref{'*'};
}


# add_scribes -- add scribes to the scribe list and the current scribes
sub add_scribes($$$)
{
  my ($names, $curscribes_ref, $scribes_ref) = @_;

  # We may assume $names matches zero or more comma-separated $scribepat
  foreach (split(/ *, */, $names)) {	# Split at commas
    my ($nick, $real) = /^$scribepat$/;	# Split into nick and real name
    my $n = fc($nick =~ s/_+$//r);	# Case-insensitive, without trailing _
    $$curscribes_ref{$n} = 1;		# Add speaker as scribe
    # Add a new real name, or use the nick as real name if there was none.
    if ($real) {$$scribes_ref{$n} = $real;}
    elsif (!$$scribes_ref{$n}) {$$scribes_ref{$n} = $nick;}
  }
}


# delete_scribes -- remove from current scribe list
sub delete_scribes($$)
{
  my ($names, $curscribes_ref) = @_;

  # We may assume $names matches zero or more comma-separated $scribepat
  foreach (split(/ *, */, $names)) {	# Split at commas
    my ($nick, $real) = /^$scribepat$/;	# Split into name and real name
    my $n = fc($nick =~ s/_+$//r);	# Case-insensitive, without trailing _
    delete $$curscribes_ref{$n};	# Remove from curscribes
  }
}


# hour_min_sec -- extract hour, minute and second from known time stamp formats
sub hour_min_sec($)
{
  my ($timestamp) = @_;
  my ($h, $m, $s, $pm) = $timestamp =~
      /(?<![0-9])([0-9][0-9]?):([0-9][0-9])(?::([0-9][0-9]))?(?: +(pm))?/i;
  $h = 0 + ($h // 0);
  $m = 0 + ($m // 0);
  $s = 0 + ($s // 0);
  $h += 12 if defined $pm;
  return ($h, $m, $s);
}


# timestamp_to_seconds - convert HH:MM:SS to seconds since midnight
sub timestamp_to_seconds($)
{
  my ($timestamp) = @_;
  my ($h, $m, $s) = hour_min_sec($timestamp);
  return 3600 * $h + 60 * $m + $s;
}


# diff_timestamps -- compute number of seconds between two time stamps
sub diff_timestamps($$)
{
  my ($ts1, $ts2) = @_;
  my $diff = timestamp_to_seconds($ts1) - timestamp_to_seconds($ts2);
  # If the diff is more than 8 hours apart,
  # we assume we're comparing across midnight.
  return $diff < -8 * 3600 ? $diff + 24 * 3600 : $diff;
}


# minutes_to_timestamp -- convert MM to full HH:MM:SS based on a time reference
sub minutes_to_timestamp($$)
{
  my ($minutes, $ref) = @_;
  my ($h, $m, $s) = hour_min_sec($ref);
  $h -= 1 if 0 + $minutes > $m;	# It's in the previous hour
  $h += 24 if $h < 0;		# That previous hour was yesterday
  return sprintf "%02d:%02d:00", $h, 0 + $minutes;
}


# link_to_recording -- return an HTML link to the recording at $time, or ""
sub link_to_recording($$)
{
  my ($url, $time) = @_;
  my $offset;

  return '' if !defined $url || !defined $recordingstart || !defined $time;
  $offset = diff_timestamps($time, $recordingstart);
  return '' if $offset < 0;
  return '' if defined $recordingend && diff_timestamps($recordingend,$time)<0;
  return sprintf " <a href=\"%1\$s#t=%2\$s\" rel=bookmark class=recording title=\"matching video record\">🎞\x{FE0E}</a>", esc($url), $offset;
}


# Main body
my $revision = '$Revision: 193 $'
  =~ s/\$Revision: //r
  =~ s/ \$//r;
<<<<<<< HEAD
my $versiondate = '$Date: Thu Oct 27 16:41:20 2022 UTC $'
=======
my $versiondate = '$Date: Thu Sep 22 09:44:17 2022 UTC $'
>>>>>>> cdccb241
  =~ s/\$Date: //r
  =~ s/ \$//r;

my %scribes;			# List of scribes
my @records;			# Array of parsed lines
my $date;			# Date of the meeting
my $meeting = "(MEETING TITLE)"; # Name of the meeting (HTML-escaped)
my $prev_meeting = '';		# HTML-formatted link to previous meeting
my $next_meeting = '';		# HTML-formatted link to next meeting
my %present;			# List of participants
my %regrets;			# List of regrets
my $minutes_url;		# URL of the minutes according to RRSAgent
my $logging_url;		# URL of the log according to RRSAgent
my $agenda = '';		# HTML-formatted link to an agenda
my %chairs;			# List of meeting chairs
my %lastspeaker;		# Current speaker (separate for each scribe)
my $speakerid = 's00';		# Generates unique ID for each speaker
my $has_slides = 0;		# Set to 1 if there is at least one slideset
my $lastslideset;		# URL of the slideset being presented
my $recording;         		# URL of the recording of the meeting
my $recording_link;		# HTML-formatted link to the recording
my $topicid = 't00';		# Generates unique ID for each topic
my $actionid = 'a00';		# Generates unique ID for each action
my $resolutionid = 'r00';	# Generates unique ID for each resolution
my $issueid = 'i00';		# Generates unique ID for each issue
my $lineid = 'x000';		# Generates unique ID for each line
my %speakers;			# Unique ID for each speaker
my %namedanchors;		# Set of already used IDs for NamedAnchorsHere
my %curscribes;			# Indexes are the current scribenicks
my %verbatim;			# End of preformatted mode for nick: ``` or ]]
my $agenda_icon = '<img alt="Agenda." title="Agenda" ' .
  'src="https://www.w3.org/StyleSheets/scribe2/chronometer.png">';
my $irclog_icon = '<img alt="IRC log." title="IRC log" ' .
  'src="https://www.w3.org/StyleSheets/scribe2/text-plain.png">';
my $previous_icon = '<img alt="Previous meeting." title="Previous meeting" ' .
  'src="https://www.w3.org/StyleSheets/scribe2/go-previous.png">';
my $next_icon = '<img alt="Next meeting." title="Next meeting" ' .
  'src="https://www.w3.org/StyleSheets/scribe2/go-next.png">';
my $w3clogo = '<a href="https://www.w3.org/"><img src="https://www.w3.org/' .
  'StyleSheets/TR/2016/logos/W3C" alt=W3C border=0 height=48 width=72></a>';

my %bots = (fc('RRSAgent') => 1, # Nicks that probably aren't scribe
	    fc('trackbot') => 1,
	    fc('agendabot') => 1,
	    fc('Zakim') => 1);

my %options = ("team" => sub {$styleset = 'team'},
	       "member" => sub {$styleset = 'member'},
	       "fancy" => sub {$styleset = 'fancy'},
	       "embedDiagnostics!" => \$embed_diagnostics,
	       "implicitContinuations!" => \$implicitcont,
	       "allowSpaceContinuation!" => \$spacecont,
	       "keepLines!" => \$keeplines,
	       "urlDisplay=s" => sub {
		 if ($_[1] =~ /^(?:break|shorten|full$)/i) {$url_display=$_[1]}
		 else {die "--urlDisplay must be break, shorten or full\n"}},
	       "final!" => \$final,
	       "draft!" => sub {$final = ! $_[1]},
	       "scribenick=s" => \$scribenick,
	       "dashTopics!" => \$dash_topics,
	       "useZakimTopics!" => \$use_zakim,
	       "scribeOnly!" => \$scribeonly,
	       "emphasis!" => \$emphasis,
	       "mathjax=s" => \$mathjax,
	       "oldStyle!" => \$old_style,
	       "stylesheet:s" => \$stylesheet,
	       "logo:s" => \$logo,
	       "nologo" => sub {$logo = ''},
	       "collapseLimit:i" => \$collapse_limit,
	       "minutes=s" => \$minutes_url);
my @month = ('', 'January', 'February', 'March', 'April', 'May', 'June', 'July',
	     'August', 'September', 'October', 'November', 'December');

# Automatically encode output to stdout and stderr as UTF-8. We do not
# automatically decode stdin as UTF-8, because the program might
# occasionally be used on old files that are in Latin-1.
# guess_encoding() below detects that case.
#
binmode(STDOUT, ':utf8');
binmode(STDERR, ':utf8');

GetOptionsFromString($ENV{"SCRIBEOPTIONS"}, %options) if $ENV{"SCRIBEOPTIONS"};
GetOptions(%options) or pod2usage(2);

# Step 1: Read all lines into a temporary array; replace tabs by
# spaces and remove carriage returns and newlines; then try each
# parser in turn to parse them into records, until one succeeds.
#
do {
  local $/;
  my $input = <>;
  # Try to guess the encoding: ASCII, UTF-8/16/32 or Latin-1.
  my $decoder = guess_encoding($input, 'latin-1');
  # Decode the input. If not known or ambiguous, try UTF-8.
  $input = ref($decoder) ? $decoder->decode($input) : decode('UTF-8', $input);
  # Split into lines, remove newlines, replace tabs by spaces.
  my @input = map tr/\t/ /r, split(/\r?\n/, $input);
  $input[0] =~ s/^\x{FEFF}// if scalar @input; # Remove the BOM, if any
  do {@records = (); last if &$_(\@input, \@records);} foreach (@parsers);
  push(@diagnostics,'Input has an unknown format (or is empty).') if !@records;
};

# Step 2: Process s/old/new/ and i/where/what/ commands.
#
# First mark all s/// and i/// lines as 'c', so that they don't get
# changed by other s/// lines. Then loop over all lines again and
# apply the substitutions and insertions. Successful s/// and i///
# become of type 'o' (omit).
#
# If people try to use s/// to replace URLs and they copy-paste the
# URLs from the generated minutes, there will be zero-width non-joiner
# characters in the URLs. Remove them before matching.
#
foreach (@records) {
  $_->{type} = 'c' if
      $_->{text} =~ /^ *(s|i)(\/|\|)(.*?)\2(.*?)(?:\2([gG])? *)?$/;
}

for (my $i = 0; $i < @records; $i++) {

  if ($records[$i]->{type} eq 'c' &&
      $records[$i]->{text} =~ /^ *(s|i)(\/|\|)(.*?)\2(.*?)(?:\2([gG])? *)?$/) {
    my ($cmd, $old, $new, $global) = ($1, $3, $4, $5);
    my $old2 = $old =~ s/\x{200C}//gr;		# Version without any U+200C

    if ($cmd eq 'i') {				# i/where/what/
      my $j = $i - 1;
      $j-- until $j < 0 || ($records[$j]->{type} eq 'i' &&
			    ($records[$j]->{text} =~ /\Q$old\E/ ||
			     $records[$j]->{text} =~ /\Q$old2\E/));
      if ($j >= 0) {
	splice(@records, $j, 0,
	       {type=>'i',speaker=>$records[$i]->{speaker},text=>$new});
	$i++;			# All records shifted by the splice
	$records[$i]->{type} = 'o';
	push(@diagnostics, 'Succeeded: ' . $records[$i]->{text});
      } else {
	push(@diagnostics, 'Failed: ' . $records[$i]->{text});
      }

    } elsif (! defined $global) {		# s/old/new/
      my $j = $i - 1;
      $j-- until $j < 0 || ($records[$j]->{type} eq 'i' &&
			    ($records[$j]->{text} =~ s/\Q$old\E/$new/ ||
			     $records[$j]->{text} =~ s/\Q$old2\E/$new/));

      push(@diagnostics,
	   ($j >= 0 ? 'Succeeded: ' : 'Failed: ') . $records[$i]->{text});
      $records[$i]->{type} = 'o' if $j >= 0; # Omit successful command

    } else {					# s/old/new/g or .../G
      my $n = 0;
      for (0 .. ($global eq 'g' ? $i-1 : @records-1)) {
	$n++ if $records[$_]->{type} eq 'i' &&
	    ($records[$_]->{text} =~ s/\Q$old\E/$new/ ||
	     $records[$_]->{text} =~ s/\Q$old2\E/$new/);
      }
      push(@diagnostics,
	   ($n ? "Succeeded $n times: " : "Failed: ") . $records[$i]->{text});
      $records[$i]->{type} = 'o' if $n; # Omit successful command
    }
  }
}

# Step 3: Search for scribeOptions, as they may affect the whole log.
#
foreach my $p (@records) {
  if ($p->{text} =~ /^ *scribeoptions *: *(.*?) *$/i) {
    Getopt::Long::Configure("pass_through");
    my ($ret, $args) = GetOptionsFromString($1, %options);
    push(@diagnostics, 'Unknown option in scribeoptions: ' . join(' ', @$args))
	if scalar @$args;
    $p->{type} = 'o';			# Omit line from output
  }
}

# Step 4: Find the initial scribe(s).
#
# The first scribe/scribenick command is also assumed to apply to the
# lines that come before it, so search for that first command (unless
# --scribenick was given on the command line). If no command is found,
# assume the person who typed most was the scribe. And if nobody typed
# anything, set the scribe to '*'.
#
# The hash %count is also used further down to print the list of
# people who were active on IRC in the diagnostics.
#
my %count;
foreach (@records) {
  $count{$_->{speaker}}++ if $_->{type} eq 'i' && !$bots{fc($_->{speaker})};
}
while (!defined $scribenick && (my ($i,$p) = each @records)) {
  if ($p->{text} =~ /^ *scribe(?:nick)? * \+:? *$/i) {
    $scribenick = $p->{speaker};
  } elsif ($p->{text} =~ /^ *scribe(?:nick)? *(?::|\+:?) *($scribepat(?:, *$scribepat)*)$/i) {
    $scribenick = $1;
  }
}
if (!defined $scribenick) {
  $scribenick = (sort {$count{$b} <=> $count{$a}} sort keys %count)[0];
  # If still undef, it means there are no lines at all...
  $scribenick = '*' if !defined $scribenick;
  push(@diagnostics, "No scribenick or scribe found. Guessed: $scribenick");
}
add_scribes($scribenick, \%curscribes, \%scribes);

# Step 5: Interpret each record, collect topics, actions, etc.
#
# Interpret each line. %curscribes is the current set of scribes in lowercase.
# $lastspeaker is the current speaker, for use in continuation lines.
# $lastspeaker is set to foo whenever the scribe writes "foo: ...".
#
for (my $i = 0; $i < @records; $i++) {
  my $is_scribe = is_cur_scribe($records[$i]->{speaker}, \%curscribes);
  $_ = $records[$i]->{text};

  if ($records[$i]->{type} eq 'o') {
    # This record was already processed

  } elsif (/^ *$/) {
    $records[$i]->{type} = 'o';		# Omit empty line

  } elsif (/^ *(```|\[\[) *$/ &&	# Start preformatted text
      !exists $verbatim{$records[$i]->{speaker}}) {
    $verbatim{$records[$i]->{speaker}} = $1 eq "```" ? "```" : "]]";
    if ($is_scribe) {
      $records[$i]->{text} = "";	# Next lines will be appended
      $records[$i]->{type} = 'D';	# Preformatted text by scribe
    } else {
      $records[$i]->{type} = 'o';	# Omit this record
    }

  } elsif (/ *(```|\]\]) *$/ &&		# End of preformatted text
      ($verbatim{$records[$i]->{speaker}} // "") eq $1) {
    $records[$i]->{type} = 'o';			# Omit this record
    delete $verbatim{$records[$i]->{speaker}};	# Remove verbatim mode

  } elsif (exists $verbatim{$records[$i]->{speaker}}) { # Preformatted text
    if ($is_scribe) {
      # Scribe's verbatim text is collected into a single record
      my $j = $i - 1;
      $j-- while $records[$j]->{type} eq 'o' ||
	  $records[$j]->{speaker} ne $records[$i]->{speaker};
      $records[$j]->{text} .= $records[$i]->{text} . "\n"; # Append to 1st line
      $records[$i]->{type} = 'o';			   # Omit this record
    } else {
      $records[$i]->{type} = 'I';		# Mark as preformatted line
    }

  } elsif (/^ *present *[:=] *(.*?) *$/i) {
    if ($records[$i]->{speaker} eq 'Zakim' && !$use_zakim) {} # Ignore Zakim?
    elsif ($1 eq '(no one)') {%present = ()}
    else {%present = map {fc($_) => $_} split(/ *, */, $1)}
    $records[$i]->{type} = 'o';		# Omit line from output

  } elsif (/^ *present *\+:? *$/i) {
    $present{fc $records[$i]->{speaker}} = $records[$i]->{speaker};
    $records[$i]->{type} = 'o';		# Omit line from output

  } elsif (/^ *present *\+:? *(.*?) *$/i) {
    $present{fc $_} = $_ foreach split(/ *, */, $1);
    $records[$i]->{type} = 'o';		# Omit line from output

  } elsif (/^ *present *-:? *(.*?) *$/i) {
    delete $present{fc $_} foreach split(/ *, */, $1);
    $records[$i]->{type} = 'o';		# Omit line from output

  } elsif (/^ *regrets? *: *(.*?) *$/i) {
    %regrets = map { fc($_) => $_ } split(/ *, */, $1);
    $records[$i]->{type} = 'o';		# Omit line from output

  } elsif (/^ *regrets? *\+:? *$/i) {
    $regrets{fc $records[$i]->{speaker}} = $records[$i]->{speaker};
    $records[$i]->{type} = 'o';		# Omit line from output

  } elsif (/^ *regrets? *\+:? *(.*?) *$/i) {
    $regrets{fc $_} = $_ foreach split(/ *, */, $1);
    $records[$i]->{type} = 'o';		# Omit line from output

  } elsif (/^ *regrets? *-:? *(.*?) *$/i) {
    delete $regrets{fc $_} foreach split(/ *, */, $1);
    $records[$i]->{type} = 'o';		# Omit line from output

  } elsif (/^ *slides(?:et)? *: *(.*?($urlpat).*)$/i) {
    $records[$i]->{type} = 'slideset';	# Mark as slideset line
    $records[$i]->{text} = $1;
    $lastslideset = $2;
    $has_slides = 1;

  } elsif (/^ *slideset *:/i) {		# Slideset but without a URL. Error?
    $records[$i]->{type} = 'd' if $is_scribe;
    $lastslideset = undef;

  } elsif (/^ *\[ *slide *(\d+) *\] *$/i && $lastslideset) {
    $records[$i]->{type} = 'slide';	# Mark as slide line
    my $slidenumber = $1;
    # Put link in {id}, with fragment ID "#n" (or #page=n for PDF URLs).
    $records[$i]->{id} = $lastslideset . "#" .
	($lastslideset =~ /\.pdf/ ? "page=" : "") . $slidenumber;
    $records[$i]->{text} = "$slidenumber";

  } elsif (/^ *recording *: *(.*?($urlpat).*)$/i) {
    $records[$i]->{type} = 'o';		# Omit line from output
    $recording_link = esc($1, $emphasis, 1, 1);
    $recording = $2;

  } elsif (/^ *recording *:/i) {	# Recording but without a URL. Error?
    $records[$i]->{type} = 'd' if $is_scribe;
    $recording = undef;

  } elsif (/^ *recording +(?:is +starting|starts)[. ]*$/i) {
    $records[$i]->{type} = 'o';		# Omit line from output
    $recordingstart = $records[$i]->{time} if defined $records[$i]->{time};

  } elsif (/^ *recording +start(?:ed|s) +at +:([0-9][0-9])[. ]*$/i) {
    $records[$i]->{type} = 'o';		# Omit line from output
    $recordingstart = minutes_to_timestamp($1, $records[$i]->{time})
	if defined($records[$i]->{time});

  } elsif (/^ *recording +ends[. ]*$/i) {
    $records[$i]->{type} = 'o';		# Omit line from output
    $recordingend = $records[$i]->{time} if defined $records[$i]->{time};

  } elsif (/^ *recording +end(?:ed|s) +at +:([0-9][0-9])[. ]*$/i) {
    $records[$i]->{type} = 'o';		# Omit line from output
    $recordingend = minutes_to_timestamp($1, $records[$i]->{time})
	if defined $records[$i]->{time};

  } elsif (/^ *topic *: *(.*?) *$/i) {
    $records[$i]->{type} = 't';		# Mark as topic line
    $records[$i]->{text} = $1;
    $records[$i]->{id} = ++$topicid;	# Unique ID

  } elsif (/^ *sub-?topic *: *(.*?) *$/i) {
    $records[$i]->{type} = 'T';		# Mark as subtopic line
    $records[$i]->{text} = $1;
    $records[$i]->{id} = ++$topicid;	# Unique ID

  } elsif ($dash_topics && /^ *-+ *$/) {
     my $topicfound = 0;
    for (my $j = $i + 1; $j < @records; $j++) {
      if ($records[$j]->{speaker} eq $records[$i]->{speaker}) {
	$records[$i]->{type} = 't';
	$records[$i]->{text} = $records[$j]->{text} =~ s/^ *(.*?) *$/$1/r;
	$records[$i]->{id} = ++$topicid;
	$records[$j]->{type} = 'o';
        $topicfound = 1;
	last;
      }
    }

  } elsif ($records[$i]->{speaker} eq 'RRSAgent' && / to generate ([^ #]+)/) {
    $minutes_url = $1;
    $records[$i]->{type} = 'o';		# Ignore this line

  } elsif ($records[$i]->{speaker} eq 'RRSAgent' &&
	   /(?:[Ll]ogging to|recorded in|See) ([^ #]+)/){
    $logging_url = $1;
    $records[$i]->{type} = 'o';		# Ignore this line

  } elsif (/^ *rrsagent,/i) {
    $records[$i]->{type} = 'o';		# Ignore this line

  } elsif ($records[$i]->{speaker} eq 'RRSAgent') {
    # Ignore RRSAgent's list of actions, etc.
    $records[$i]->{type} = 'o';		# Ignore this line

  } elsif (/^ *action *: *(.*?) *$/i ||
	   /^ *action +(\pL\w* *:.*?) *$/i ||
	   /^ *action +([^ ]+ +to\b.*?) *$/i) {
    $records[$i]->{type} = 'a';		# Mark as action line
    $records[$i]->{text} = $1;
    $records[$i]->{id} = ++$actionid;	# Unique ID

  } elsif (/^ *resol(?:ved|ution) *: *(.*?) *$/i) {
    $records[$i]->{type} = 'r';		# Mark as resolution line
    $records[$i]->{text} = $1;
    $records[$i]->{id} = ++$resolutionid;

  } elsif (/^ *issue *: *(.*?) *$/i) {
    $records[$i]->{type} = 'u';		# Mark as issue line
    $records[$i]->{text} = $1;
    $records[$i]->{id} = ++$issueid;	# Unique ID

  } elsif (/^ *agenda *: *($urlpat) *$/i) {
    $agenda = '<a href="' . esc($1) . "\">$agenda_icon</a>\n";
    $records[$i]->{type} = 'o';		# Omit line from output

  } elsif (/^ *agenda *: *(.*?) *$/i) {
    push(@diagnostics, "Found 'Agenda:' not followed by a URL: '$1'.");
    # $records[$i]->{type} = 'o';	# Omit line from output

  } elsif (/^ *meeting *: *(.*?) *$/i) {
    $meeting = esc($1);
    $records[$i]->{type} = 'o';		# Omit line from output

  } elsif (/^ *previous +meeting *: *($urlpat) *$/i) {
    $prev_meeting = '<a href="' . esc($1) . "\">$previous_icon</a>\n";
    $records[$i]->{type} = 'o';		# Omit line from output

  } elsif (/^ *next +meeting *: *($urlpat) *$/i) {
    $next_meeting = '<a href="' . esc($1) . "\">$next_icon</a>\n";
    $records[$i]->{type} = 'o';		# Omit line from output

  } elsif (/^ *(previous|next) +meeting *: *(.*?) *$/i) {
    push(@diagnostics,"Found '$1 meeting:' not followed by a URL: '$2'.");
    # $records[$i]->{type} = 'o';	# Omit line from output

  } elsif (/^ *chairs? *-:? *$/i) {
    delete $chairs{fc $records[$i]->{speaker}}; # Remove speaker from chairs
    $records[$i]->{type} = 'o';		# Omit line from output

  } elsif (/^ *chairs? *-:? *(.*?) *$/i) {
    delete $chairs{fc $_} foreach (split(/ *, */, $1)); # Remove given chairs
    $records[$i]->{type} = 'o';		# Omit line from output

  } elsif (/^ *chairs? *\+:? *$/i) {
    my $s = $records[$i]->{speaker};
    $chairs{fc $s} = $s;		# Add to collected chairs
    $records[$i]->{type} = 'o';		# Omit line from output

  } elsif (/^ *chairs? *: *$/i) {
    push(@diagnostics, "Ignored empty command \"$records[$i]->{text}\"");

  } elsif (/^ *chairs? *(:|\+:?) *(.*?) *$/i) {
    %chairs = () if $1 eq ':';		# Reset the list of chairs
    $chairs{fc $_} = $_ foreach (split(/ *, */, $2)); # Add all to chairs list
    $records[$i]->{type} = 'o';		# Omit line from output

  } elsif (/^ *date *: *(\d+ \w+ \d+)/i) {
    $date = $1;
    $records[$i]->{type} = 'o';		# Omit line from output

  } elsif (/^ *scribe(?:nick)? *-:? *$/i) {
    delete_scribes($records[$i]->{speaker}, \%curscribes);
    $records[$i]->{type} = 'o';		# Omit line from output

  } elsif (/^ *scribe(?:nick)? *\+:? *$/i) {
    add_scribes($records[$i]->{speaker}, \%curscribes, \%scribes);
    $records[$i]->{type} = 'o';		# Omit line from output

  } elsif (/^ *scribe(?:nick)? *: *$/i) {
    push(@diagnostics, "Ignored empty command \"$records[$i]->{text}\"");

  } elsif (/^ *scribe(?:nick)? *(:|\+:?) *($scribepat(?:, *$scribepat)*)$/i) {
    %curscribes = () if $1 eq ':';	# Reset scribe nicks
    add_scribes($2, \%curscribes, \%scribes);
    $records[$i]->{type} = 'o';		# Omit line from output

  } elsif (/^ *scribe *: *([^ ].*?) *$/i) {
    # Probably an old-fashioned scribe command without a nick
    $scribes{fc $1} = $1;		# Add to collected scribe list
    $records[$i]->{type} = 'o';		# Omit line from output

  } elsif (/^ *scribe(?:nick)? *-:? *([^ ].*)? *$/i) {
    delete_scribes($1, \%curscribes);
    $records[$i]->{type} = 'o';		# Omit line from output

  } elsif ($use_zakim && $records[$i]->{speaker} eq 'Zakim' &&
	   (/^agendum \d+\. "(.*)" taken up/ ||	   # Old Zakim
	    /^agendum \d+ -- (.*)/)) {		   # New Zakim
    $records[$i]->{type} = 't';		# Mark as topic line
    $records[$i]->{text} = $1;
    $records[$i]->{text} =~ s/ -- taken up \[from.*//;
    $records[$i]->{id} = ++$topicid;	# Unique ID

  } elsif ($use_zakim && $records[$i]->{speaker} eq 'Zakim' &&
	   /the attendees (?:were|have been) (.*?),?$/){
    $present{fc $_} = $_ foreach split(/, */, ($1 =~ s/\(no one\)//r));
    $records[$i]->{type} = 'o';		# Omit line from output

  } elsif ($use_zakim && $records[$i]->{speaker} eq 'Zakim' &&
	   /^\.\.\. (.*)$/) {
    my $s = $1;				# See what this is a continuation of
    my $j = $i - 1;
    $j-- while $j >= 0 && ($records[$j]->{text} =~ /^\.\.\. / ||
			   $records[$j]->{speaker} ne 'Zakim');
    if ($j >= 0 && $records[$j]->{text} =~ /the attendees (?:were|have been) /){
      $present{fc $_} = $_ foreach grep($_ ne '', split(/, */, $s));
    } elsif ($j >= 0 && $records[$j]->{text} =~ /, you wanted /) {
      $records[$j]->{text} .= ' ' . $s;
    } elsif ($j >= 0 && $records[$j]->{type} eq 't') { # Continued agendum
      $records[$j]->{text} .= ' ' . $s;
      $records[$j]->{text} =~ s/ -- taken up \[from.*//;
    }
    $records[$i]->{type} = 'o';		# Omit line from output

  } elsif ($use_zakim && $records[$i]->{speaker} eq 'Zakim' &&
	   /[^ ,]+, you wanted /) {
    # Leave Zakim's lines of the form: "Jim, you wanted to ..."

  } elsif ($use_zakim && $records[$i]->{speaker} eq 'Zakim') {
    $records[$i]->{type} = 'o';		# Ignore most conversations with Zakim

  } elsif ($use_zakim &&
    ( /^ *zakim,/i ||
      /^ *(?:chair +)?(?:ack|recognize)s? \w/i ||
      /^ *agg?enda *\d* *[\+\-\=\?]/i ||
      /^ *(?:delete|drop|forget|remove) +agend(?:um|a) +\d+ *$/i ||
      /^ *(?:take +up +|open +|move +to +)?(?:agend(?:um|a) +|next +agend(?:um|a))/i ||
      /^ *next +agend(?:um|a) *$/i ||
      /^ *(?:skip|(?:really +)?close) +(?:this +agend(?:um|a)|agend(?:um|a) +\d+) *$/i ||
      /^ *q(?:ueue|q)? *[-+=?]/i ||
      /^ *(?:ple?a?se? +)?(?:show +)?(?:the +)?(?:verbose +|full +)?q(?:ueue)?\?? *$/i ||
      /^ *(?:vqueue|vq|qv)\?/i ||
      /^ *[-+=?] *q(?:ueue|q)?\b/i ||
      /^ *(?:ple?a?se? +)?clear +(?:the +)?agenda *$/i ||
      /^ *(?:(?:list|show) +(?:all +)?(?:the +)?questions|questions *\?) *$/i ||
      /^ *(?:drop|close) +question +[0-9]+ *$/i)) {
    $records[$i]->{type} = 'o';		# Ignore most conversations with Zakim

  } elsif (/^ *trackbot *, *(?:(?:dis)?associate|bye|start|end|status)\b/i) {
    $records[$i]->{type} = 'o';		# Ignore some commands to trackbot

  } elsif ($records[$i]->{speaker} eq 'trackbot' &&
	   /^([a-zA-Z]+-[0-9]+) -- (.*)$/) {
    $records[$i]->{type} = 'B';		# A structured response from trackbot
    $records[$i]->{id} = $2;
    $records[$i]->{text} = $1;

  } elsif ($records[$i]->{speaker} eq 'trackbot' && /^$urlpat$/i) {
    my $j = $i - 1;			# A URL response from trackbot
    $j-- while $j >= 0 && ($records[$j]->{type} eq 'o' ||
			   $records[$j]->{speaker} ne 'trackbot');
    if ($j < 0) {			# URL belongs to nothing?
      $records[$i]->{type} = 'b';
    } else {				# Make previous line into a link
      $records[$j]->{text} = '->'.$records[$i]->{text}.' '.$records[$j]->{text};
      $records[$i]->{type} = 'o';
    }

  } elsif ($records[$i]->{speaker} eq 'trackbot') {
    $records[$i]->{type} = 'b'		# A response from trackbot

  } elsif ($records[$i]->{speaker} eq 'agendabot') {
    $records[$i]->{type} = 'o';		# Ignore most conversations w/ agendabot

  } elsif (/^ *agendabot,/i) {
    $records[$i]->{type} = 'o';		# Ignore most conversations w/ agendabot

  } elsif (/^ *namedanchorhere *: *(.*?) *$/i) {
    my $a = $1 =~ s/ /_/gr;
    if ($a =~ /^$/) {
      push(@diagnostics, "Empty named anchor ignored.");
    } elsif ($a =~ /^x[0-9][0-9]+$/) {
      push(@diagnostics, "Named anchor \"$a\" ignored. (\"xNN\" is reserved.)");
    } elsif ($a =~ /^(?:(?:Action|Resolution)Summary|links|attendees|toc|meeting)$/) {
      push(@diagnostics, "Named anchor \"$a\" ignored. (The name is reserved.)");
    } elsif (exists $namedanchors{$a}) {
      push(@diagnostics, "Duplicate named anchor \"$a\" ignored.");
    } else {
      $records[$i]->{type} = 'n';
      $records[$i]->{id} = esc($a);
      $namedanchors{$a} = 1;
    }

  } elsif ($is_scribe && /^ *\Q<$records[$i]->{speaker}\E>/i) {
    # Ralph's escape for a scribe's personal remarks: "<mynick> my opinion"
    $records[$i]->{text} =~ s/^.*?> ?//i;

  } elsif ($is_scribe && /^ *\\(.*)/) {			# Starts with backslash
    $records[$i]->{type} = 'd';				# Descriptive text
    $records[$i]->{text} = $1;				# Remove backslash

  } elsif (/^ *\\(.*)/) {				# Starts with backslash
    $records[$i]->{text} = $1;				# Remove backslash

  } elsif ($is_scribe &&
	   (/^($speakerpat) *: *(.*)$/ ||
	    (!$spacecont && /^ +($speakerpat) *: *(.*)$/)) &&
	   $records[$i]->{type} ne 'c' &&	# ... and not a failed s///
	   ! /^ *$urlpat/i &&			# ... and not a URL
	   ! /^ *$specialpat *:/i) {		# ... nor special
    # A speaker line
    $records[$i]->{type} = 's';		# Mark as scribe line
    $lastspeaker{$records[$i]->{speaker}} = $1; # For any continuation lines
    $records[$i]->{speaker} = $1;
    $records[$i]->{text} = $2;
    $speakers{fc $1} = ++$speakerid if !exists $speakers{fc $1};

  } elsif ($is_scribe && defined $lastspeaker{$records[$i]->{speaker}} &&
	   (/^ *(?:\.\.\.*|…) *(.*?) *$/ ||
	    ($implicitcont && /^ *(.*?) *$/) ||
	    ($spacecont && /^ +(.*?) *$/)) &&
	   $records[$i]->{type} ne 'c') { # ... and not a failed s///
    # Looks like a continuation line
    $records[$i]->{speaker} = $lastspeaker{$records[$i]->{speaker}};
    $records[$i]->{type} = 's';		# Mark as scribe line
    my $j = $i - 1; $j-- while $j > 0 && $records[$j]->{type} eq 'o';
    if ($j >= 0 && $records[$j]->{type} eq 's' &&
	$records[$j]->{speaker} eq $records[$i]->{speaker}) {
      # Concatenate previous and current line and remove previous line
      $records[$i]->{text} = $records[$j]->{text} . "\t" . $1;
      $records[$j]->{type} = 'o';	# Omit previous line from output
    } else {
      # Cannot concatenate with previous line, remove "..." instead.
      $records[$i]->{text} = $1;
    }

  } elsif (/^ *(?:\.\.\.*|…) *(.*?) *$/) {
    # Is this a continuation of an action/resolution/issue/topic?
    my ($s, $j, $speaker) = ($1, $i - 1, $records[$i]->{speaker});
    $j-- while $j > 0 && ($records[$j]->{type} eq 'o' ||
			  $records[$j]->{speaker} ne $speaker);
    if ($j >= 0 && $records[$j]->{type} =~ /[artTuUd]/) {
      $records[$j]->{text} .= "\t" . $s;
      $records[$i]->{type} = 'o';	# Omit this line from output
    } elsif ($is_scribe) {
      # Not a continuation of anything, but it is by the scribe.
      $records[$i]->{type} = 'd';		# Mark as descriptive text
      $lastspeaker{$speaker} = undef;		# No continuation expected
    }

  } elsif ($is_scribe && $records[$i]->{type} eq 'c') {
    # It's a failed s/// command by the speaker. Leave it as a 'c'.

  } elsif ($is_scribe && /^ *-> *$urlpat/i) {
    # If the scribe used a Ralph-link (-> url ...), still allow continuations
    $records[$i]->{type} = 'd';		# Mark as descriptive text

  } elsif ($is_scribe) {
    $records[$i]->{type} = 'd';		# Mark as descriptive text
    $lastspeaker{$records[$i]->{speaker}} = undef; # No continuation expected
  }
}

# If date wasn't given, guess it from a URL, if any
if (!defined $date && defined $minutes_url &&
    $minutes_url =~ m|/(\d\d\d\d)/(\d\d)/(\d\d)-|) {
  $date = $3 . ' ' . $month[0+$2] . ' ' . $1;
} elsif (!defined $date && defined $logging_url &&
	 $logging_url =~ m|/(\d\d\d\d)/(\d\d)/(\d\d)-|) {
  $date = $3 . ' ' . $month[0+$2] . ' ' . $1;
} elsif (!defined $date) {
  $date = "";
  push(@diagnostics, "Found no dated URLs. You may need to use 'Date:'.");
}

# Add lists of (1) speakers that do not appear in %present; (2) all
# speakers; and (3) all people active on IRC.
#
my @all_speakers = fc_uniq(map $_->{speaker}, grep $_->{type} eq 's', @records);
my @also = grep !exists($present{fc $_}), @all_speakers;
push @diagnostics, "Maybe present: " .
    join(", ", sort {fc($a) cmp fc($b)} @also) if @also;
push @diagnostics, "All speakers: " .
    join(", ", sort {fc($a) cmp fc($b)} @all_speakers) if @all_speakers;
push @diagnostics, "Active on IRC: " .
    join(", ", sort {fc($a) cmp fc($b)} keys %count) if %count;

# Step 6. Convert records to HTML and then fill a template.
#
# Each type of record is converted to a specific HTML fragment, with
# %1$s replaced by the speaker, %2$s by the ID, %3$s by the text, %4$s
# by the speaker ID, %5$s by a unique ID for the record and %6$s by a
# link to a ecording of the meeting, if any.
#
# The 1 or 0 after the pattern indicates whether the text (%3$) can be
# parsed for emphasis and math. (Only applicable if --emphasis was
# specified.)
#
# Also replace \t (i.e., placeholders for line breaks) as appropriate.
#
my $embedded_recording = $recording;
my $canonical_recording = $recording;
if (defined $recording) {
  # Modify URL for certain known video sites.
  if ($recording =~ /^https:\/\/youtu\.be\/(.*)$/) {
    $canonical_recording = "https://www.youtube.com/watch?v=" . $1;
  }
  if ($canonical_recording =~ /youtube\.com\/watch\?v=/) {
    $embedded_recording = $canonical_recording =~ s/watch\?v=/embed\//r;
    $embedded_recording .= "?enablejsapi=1&amp;rel=0&amp;modestbranding=1";
  } elsif ($canonical_recording =~ /watch\.videodelivery\.net\//) {
    $embedded_recording = $canonical_recording =~ s/watch\./iframe\./r;
  }
}

my %linepat = (
  a => ["<p id=%2\$s class=action><strong>ACTION:</strong> %3\$s</p>\n", 1],
  b => ["<p id=%5\$s class=bot><cite>&lt;%1\$s&gt;</cite> %3\$s</p>\n", 0],
  B => ["<p id=%5\$s class=bot><cite>&lt;%1\$s&gt;</cite> <strong>%3\$s:</strong> %2\$s</p>\n", 0],
  d => ["<p id=%5\$s class=summary>%3\$s</p>\n", 1],
  D => ["<pre id=%5\$s class=summary>\n%3\$s</pre>\n", 0],
  i => [$scribeonly ? '' : "<p id=%5\$s class=irc><cite>&lt;%1\$s&gt;</cite> %3\$s</p>\n", 1],
  I => [$scribeonly ? '' : "<p id=%5\$s class=irc><cite>&lt;%1\$s&gt;</cite> <code>%3\$s</code></p>\n", 0],
  c => [$scribeonly ? '' : "<p id=%5\$s class=irc><cite>&lt;%1\$s&gt;</cite> %3\$s</p>\n", 0],
  o => ['', 0],
  r => ["<p id=%2\$s class=resolution><strong>RESOLUTION:</strong> %3\$s</p>\n",, 1],
  s => ["<p id=%5\$s class=\"phone %4\$s\"><cite>%1\$s:</cite> %3\$s</p>\n", 1],
  n => ["<p class=anchor id=\"%2\$s\"><a href=\"#%2\$s\">⚓</a></p>\n", 0],
  u => ["<p id=%2\$s class=issue><strong>ISSUE:</strong> %3\$s</p>\n", 1],
  T => ["<h4 id=%2\$s>%3\$s%6\$s</h4>\n", 1],
  t => ["</section>\n\n<section>\n<h3 id=%2\$s>%3\$s%6\$s</h3>\n", 1],
  slideset => ["<p id=%5\$s class=summary>Slideset: %3\$s</p>\n", 0],
  slide => ["<p id=%5\$s class=summary><a class=islide href=\"%2\$s\">[Slide %3\$s]</a></p>\n", 1],
    );

my $minutes = '';
foreach my $p (@records) {
  # The last part generates nothing, but avoids warnings for unused args.
  my $line = sprintf $linepat{$p->{type}}[0] . '%1$.0s%2$.0s%3$.0s%4$.0s%5$.0s%6$.0s',
      esc($p->{speaker}),					   # %1
      $p->{id} // '',						   # %2
      esc($p->{text}, $emphasis && $linepat{$p->{type}}[1], 1, 1), # %3
      $speakers{fc $p->{speaker}} // '',			   # %4
      ++$lineid,						   # %5
      link_to_recording($canonical_recording, $p->{time});	   # %6
  if (!$keeplines) {
    $line =~ tr/\t/ /;
  } elsif ($line =~ /\t/) {
    $line =~ s|\t|"<br>\n<span id=" . ++$lineid . ">… "|e; # First line
    $line =~ s|\t|"</span><br>\n<span id=" . ++$lineid . ">… "|ge; # Others
    $line =~ s|</p>|</span></p>|; # Last line
  }
  $minutes .= $line;
}

# @stylesheets is an array of triples [alt, title, url], where alt = 0
# means this is the default style, not 0 means an "alternate" style.
#
my $alt = 0;
my $w3 = 'https://www.w3.org';
my @stylesheets = ();
push @stylesheets, [$alt++, "Default", $stylesheet] if defined $stylesheet;
if ($styleset eq 'team') {
  push @stylesheets,
      [$alt + $old_style, "2018", "$w3/StyleSheets/scribe2/team.css"],
      [$alt + !$old_style, "2004", "$w3/StyleSheets/base.css"],
      [$alt + !$old_style, "2004", "$w3/StyleSheets/team.css"],
      [$alt + !$old_style, "2004", "$w3/StyleSheets/team-minutes.css"],
      [$alt + !$old_style, "2004", "$w3/2004/02/minutes-style.css"],
      [1, "Typewriter", "$w3/StyleSheets/scribe2/tt-team.css"];
} elsif ($styleset eq 'member') {
  push @stylesheets,
      [$alt + $old_style, "2018", "$w3/StyleSheets/scribe2/member.css"],
      [$alt + !$old_style, "2004", "$w3/StyleSheets/base.css"],
      [$alt + !$old_style, "2004", "$w3/StyleSheets/member.css"],
      [$alt + !$old_style, "2004", "$w3/StyleSheets/member-minutes.css"],
      [$alt + !$old_style, "2004", "$w3/2004/02/minutes-style.css"],
      [1, "Typewriter", "$w3/StyleSheets/scribe2/tt-member.css"];
} else {			# 'public' or 'fancy'
  my $f = $styleset eq 'fancy';
  push @stylesheets,
      [$alt + $old_style + $f, "2018", "$w3/StyleSheets/scribe2/public.css"],
      [$alt + !$old_style + $f, "2004", "$w3/StyleSheets/base.css"],
      [$alt + !$old_style + $f, "2004", "$w3/StyleSheets/public.css"],
      [$alt + !$old_style + $f, "2004", "$w3/2004/02/minutes-style.css"],
      [$alt + !$f, "Fancy", "$w3/StyleSheets/scribe2/fancy.css"],
      [1, "Typewriter", "$w3/StyleSheets/scribe2/tt-member.css"];
}

# Format some of the variables used in the template below
#
my $style = join("\n",
  map {"<link rel=\"" . ($_->[0] ? "alternate " : "") . "stylesheet\" " .
    "type=\"text/css\" title=\"$_->[1]\" href=\"$_->[2]\">"} @stylesheets);

my $scripts = '';
$scripts .= "<script src=\"$mathjax\" id=MathJax-script async></script>\n"
    if $emphasis && $has_math;
$scripts .= "<script type=module src=\"$islide\"></script>\n"
    if $has_slides;

if (defined $recording) {
  $scripts .= "<script src=\"https://www.youtube.com/iframe_api\"></script>\n"
      if $canonical_recording =~ /^https:\/\/(www\.)?youtube\.com\//;
  # Copy the script whose code is further down between __DATA__ and __END__:
  $scripts .= $_ while ($_ = <main::DATA>) !~ /^__END__/;
}
close main::DATA;

$logo = "<p>$logo</p>\n\n" if defined $logo && $logo ne '';
$logo = '' if !defined $logo && ($styleset eq 'fancy');
$logo = "<p>$w3clogo</p>\n\n" if !defined $logo;
my $draft = $final ? "" : "&ndash; DRAFT &ndash;<br>\n";
my $log = defined $logging_url?"<a href=\"$logging_url\">$irclog_icon</a>\n":"";
my $present = esc(join(", ", map($present{$_}, sort keys %present))) || '-';
$present = "<details><summary>".($present =~ s/,/,<\/summary>/r)."</details>"
  if scalar keys %present > $collapse_limit; # Collapsed if the list is long
my $regrets = esc(join(", ", map($regrets{$_}, sort keys %regrets))) || '-';
$regrets = "<details><summary>".($regrets =~ s/,/,<\/summary>/r)."</details>"
  if scalar keys %regrets > $collapse_limit; # Collapsed if the list is long
my $scribes = esc(join(", ", sort {fc($a) cmp fc($b)} values %scribes)) || '-';
my $chairs = esc(join(", ", sort {fc($a) cmp fc($b)} values %chairs)) || '-';
my $diagnostics = !$embed_diagnostics || !@diagnostics ? "" :
  "<div class=diagnostics>\n<h2>Diagnostics<\/h2>\n" .
  join("", map {"<p class=warning>" . esc($_) . "</p>\n"} @diagnostics) .
  "</div>\n";
my $videoplayer = ! defined $recording ? '' :
    "<section id=recording>\n" .
    "<p class=summary>Recording: $recording_link\n" .
    "<div class=video>\n" .
    "<iframe src=\"$embedded_recording\" " .
    "width=600 height=340 type=\"text/html\" frameborder=0 allowfullscreen " .
    "allow=\"accelerometer; autoplay; encrypted-media; gyroscope; picture-in-picture\"></iframe>\n" .
    "</div>\n" .
    "</section>\n";

# Collect lists of actions, resolutions and issues from the @records.
# Wrap each list in a <div> and add a corresponding item in the ToC
# (unless the list is empty).
#
my $actions = join("",
		   map("<li><a href=\"#" . $_->{id} . "\">" .
		       esc($_->{text}, $emphasis, -1, 1) . "</a></li>\n",
		       grep($_->{type} eq 'a', @records)));
my $actiontoc = !$actions ? '' :
    "<li class=app><a href=\"#ActionSummary\">Summary of action items</a></li>\n";
$actions = "\n<div id=ActionSummary>\n<h2>Summary of action items</h2>
<ol>\n$actions</ol>\n</div>\n" if $actions;
if ($keeplines) {$actions =~ s/\t/<br>\n… /g;} else {$actions =~ tr/\t/ /;}

my $resolutions = join("",
		       map("<li><a href=\"#" . $_->{id} . "\">" .
			   esc($_->{text}, $emphasis, -1, 1) . "</a></li>\n",
			   grep($_->{type} eq 'r', @records)));
my $resolutiontoc = !$resolutions ? '' :
    "<li class=app><a href=\"#ResolutionSummary\">Summary of resolutions</a></li>\n";
$resolutions = "\n<div id=ResolutionSummary>\n<h2>Summary of resolutions</h2>
<ol>\n$resolutions</ol>\n</div>\n" if $resolutions;
if ($keeplines) {$resolutions =~ s/\t/<br>\n… /g;} else {$resolutions =~ tr/\t/ /;}

my $issues = join("",
		  map("<li><a href=\"#" . $_->{id} . "\">" .
		      esc($_->{text}, $emphasis, -1, 1) . "</a></li>\n",
		      grep($_->{type} eq 'u', @records)));
my $issuetoc = !$issues ? '' :
    "<li class=app><a href=\"#IssueSummary\">Summary of issues</a></li>\n";
$issues = "\n<div id=IssueSummary>\n<h2>Summary of issues</h2>
<ol>\n$issues</ol>\n</div>\n" if $issues;
if ($keeplines) {$issues =~ s/\t/<br>\n… /g;} else {$issues =~ tr/\t/ /;}

# Collect topics (records with type 't' or 'T') for the ToC.
#
my $topics = '';
my $prev_level = ' ';
foreach my $t (grep($_->{type} =~ /^[Tt]$/, @records)) {
  my $s = "<li><a href=\"#" . $t->{id} . "\">" .
      esc($t->{text}, $emphasis, -1, 1) . "</a>";
  if ($prev_level eq $t->{type}) {$topics .= "</li>\n$s"}
  elsif ($prev_level eq 't') {$topics .= "\n<ol>\n$s"}
  elsif ($prev_level eq 'T') {$topics .= "</li>\n</ol>\n</li>\n$s"}
  elsif ($t->{type} eq 't') {$topics .= $s}
  else {$topics .= "<li>\n<ol>\n$s"}
  $prev_level = $t->{type};
}
if ($prev_level eq 'T') {$topics .= "</li>\n</ol>\n</li>\n"}
elsif ($prev_level eq 't') {$topics .= "</li>\n"}
if ($keeplines) {$topics =~ s/\t/<br>\n… /g;} else {$topics =~ tr/\t/ /;}

# And output the formatted HTML.
#
print "<!DOCTYPE html>
<html lang=en>
<head>
<meta charset=utf-8>
<title>$meeting &ndash; $date</title>
<meta name=viewport content=\"width=device-width\">
$style
$scripts</head>

<body>
<header>
$logo<h1>$draft$meeting</h1>
<h2>$date</h2>

<nav id=links>
$prev_meeting$agenda$log$next_meeting</nav>
</header>

<div id=prelims>
<div id=attendees>
<h2>Attendees</h2>
<dl class=intro>
<dt>Present</dt><dd>$present</dd>
<dt>Regrets</dt><dd>$regrets</dd>
<dt>Chair</dt><dd>$chairs</dd>
<dt>Scribe</dt><dd>$scribes</dd>
</dl>
</div>

<nav id=toc>
<h2>Contents</h2>
<ol>
$topics$actiontoc$resolutiontoc$issuetoc</ol>
</nav>
</div>

<main id=meeting class=meeting>
<h2>Meeting minutes</h2>
$videoplayer<section>$minutes</section>
</main>
$actions$resolutions$issues

<address>Minutes manually created (not a transcript), formatted by <a
href=\"https://w3c.github.io/scribe2/scribedoc.html\"
>scribe.perl</a> version $revision ($versiondate).</address>

$diagnostics</body>
</html>
";

print STDERR map("* $_\n", @diagnostics) if !$embed_diagnostics;


# The Javascript code that adds play/pause buttons when generated
# minutes with an embedded video are displayed in a browser.
# The code ends at __END__.

__DATA__
<script type=module>
const recordingUrl = document.querySelector("#recording a")?.href;
const embed = document.querySelector("#recording iframe");
let playing = false;

// monitoring player state
if (embed) {
  if (embed.src.match(/^https:\/\/(www\.)?youtube\.com\//)) {
    window.onYouTubeIframeAPIReady = () => {
      embed.id = "player";
      window.player = new YT.Player(embed.id);
      window.player.addEventListener("onStateChange", e => {
        if (e.data === YT.PlayerState.PLAYING)
          playing = true;
        else if (e.data === YT.PlayerState.PAUSED || e.data === YT.PlayerState.ENDED)
          playing = false;
      });
    };
  } else {
    window.addEventListener("message", e => {
      if (e.data[0] === "play") playing = true;
      else if (e.data[0] === "pause" || e.data[0] === "ended") playing = false;
    });
  }
}

function sendVideoCommand(command, args)
{
  let msg;
  if (embed.src.match(/^https:\/\/(www\.)?youtube\.com\//)) {
    const commands = {'play': 'playVideo', 'pause': 'pauseVideo', 'seek': 'seekTo'};
    msg = JSON.stringify({
      event: 'command',
      func: commands[command],
      args
    });
  } else {
    msg = [command, ...args];
  }
  embed.contentWindow.postMessage(msg, '*');
}

function showVideoIfNeeded()
{
  const windowScrollTop = window.pageYOffset;
  const {top} = embed.getBoundingClientRect();
  const videoBottom = parseInt(embed.height, 10) + top;
  if (windowScrollTop > videoBottom && playing)
    embed.parentNode.classList.add('stuck');
  else
    embed.parentNode.classList.remove('stuck');
}

function videoPlayHandler(e)
{
  if (!embed) return;
  const el = e.target;
  const offset = parseInt(el.dataset.offset, 10);
  if (offset && !isNaN(offset) && !el.dataset.lastHit)
    sendVideoCommand('seek', [offset]);
  sendVideoCommand('play');
  playing = true;
  showVideoIfNeeded();
  document.querySelectorAll("button.playBtn").forEach(
    el => delete el.dataset.lastHit);
  el.dataset.lastHit = true;	// So we know when the same button is hit twice
}

function videoPauseHandler(e)
{
  if (!embed) return;
  sendVideoCommand('pause');
  playing = false;
}

// Add play & pause buttons
if (recordingUrl) {
  document.querySelectorAll("a.recording[href]").forEach(el => {
    const playBtn = document.createElement("button");
    playBtn.className = "play";
    playBtn.dataset.offset = new URL(el.href).hash.split("=")[1];
    el.insertAdjacentElement("afterend", playBtn);
    playBtn.addEventListener("click", videoPlayHandler);
    playBtn.title = "Play embedded recording from this point of the meeting";
    playBtn.textContent = "▶";

    const pauseBtn = document.createElement("button");
    playBtn.insertAdjacentElement("afterend", pauseBtn);
    pauseBtn.className = "pause";
    pauseBtn.addEventListener("click", videoPauseHandler);
    pauseBtn.title = "Pause recording";
    pauseBtn.textContent = "⏸\uFE0E";
  });

  window.addEventListener("scroll", showVideoIfNeeded, {passive: true});
}
</script>
__END__

=head1 NAME

scribe.perl - Turn an IRC log of a meeting into minutes in HTML

=head1 SYNOPSIS

scribe.perl [options] [file ...]

  --help		Brief help message
  --team		Use team style
  --member		Use member style
  --fancy		Use fancy style
  --embedDiagnostics	Put diagnostics in the minutes instead of on stderr
  --implicitContinuations	Continuation lines do not need `...'
  --allowSpaceContinuation	Allow initial space as well as `...'
  --keepLines		Do not rewrap lines (default)
  --urlDisplay=break	Allow URLs to break at slashes (default)
  --urlDisplay=shorten	Shorten URLs by omitting the middle part
  --urlDisplay=full	Do not shorten or break URLs
  --final		Omit the word `DRAFT' from the minutes
  --draft		Include the word `DRAFT' in the minutes (default)
  --scribenick		Initial list of scribe nicks, comma-separated
  --dashTopics		Allow a line of dashes to start a new topic
  --useZakimTopics	Parse Zakim's lines for agenda topics (default)
  --scribeOnly		Omit all text that is not written by a scribe
  --emphasis		Allow smileys, arrows and inline styles
  --mathjax=URL		Use a specific MathJax (only with --emphasis)
  --oldStyle		Use the style of scribe.perl version 1
  --minutes=URL		Used to guess a date if the URL contains YYYY/MM/DD
  --logo=markup		Replace the W3C link and logo with this HTML markup
  --nologo      	Same as --logo=""
  --stylesheet=URL	Use this style sheet instead of the default
  --collapseLimit=n     Collapse the participant list if there are more (30)

You can use single dash (-) or double (--). Options are
case-insensitive and can be abbreviated. Some options can be negated
with `no' (e.g., --nokeeplines). For the full manual see
L<https://w3c.github.io/scribe2/scribedoc.html>
scribedoc.html><|MERGE_RESOLUTION|>--- conflicted
+++ resolved
@@ -712,14 +712,10 @@
 
 
 # Main body
-my $revision = '$Revision: 193 $'
+my $revision = '$Revision: 194 $'
   =~ s/\$Revision: //r
   =~ s/ \$//r;
-<<<<<<< HEAD
-my $versiondate = '$Date: Thu Oct 27 16:41:20 2022 UTC $'
-=======
-my $versiondate = '$Date: Thu Sep 22 09:44:17 2022 UTC $'
->>>>>>> cdccb241
+my $versiondate = '$Date: Thu Oct 27 16:47:28 2022 UTC $'
   =~ s/\$Date: //r
   =~ s/ \$//r;
 
