--- conflicted
+++ resolved
@@ -240,11 +240,7 @@
 
 <address>Minutes manually created (not a transcript), formatted by <a
 href="https://w3c.github.io/scribe2/scribedoc.html"
-<<<<<<< HEAD
->scribe.perl</a> version HEAD-232 (Thu Sep 19 18:48:52 2024 UTC).</address>
-=======
 >scribe.perl</a> version hash-ids-230 (Wed Sep 18 18:30:11 2024 UTC).</address>
->>>>>>> 7dd0ae32
 
 <div class=diagnostics>
 <h2>Diagnostics</h2>
