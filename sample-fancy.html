--- conflicted
+++ resolved
@@ -218,11 +218,7 @@
 
 <address>Minutes manually created (not a transcript), formatted by <a
 href="https://w3c.github.io/scribe2/scribedoc.html"
-<<<<<<< HEAD
->scribe.perl</a> version slide-shower-170 (Wed Nov 17 13:04:38 2021 UTC).</address>
-=======
 >scribe.perl</a> version 162 (Wed Nov 17 13:09:31 2021 UTC).</address>
->>>>>>> c3f8fcd6
 
 <div class=diagnostics>
 <h2>Diagnostics</h2>
