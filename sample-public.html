<!DOCTYPE html>
<html lang=en>
<head>
<meta charset=utf-8>
<title>Forms Working Group Teleconference &ndash; 09 April 2014</title>
<meta name=viewport content="width=device-width">
<link rel="stylesheet" type="text/css" title="2018" href="https://www.w3.org/StyleSheets/scribe2/public.css">
<link rel="alternate stylesheet" type="text/css" title="2004" href="https://www.w3.org/StyleSheets/base.css">
<link rel="alternate stylesheet" type="text/css" title="2004" href="https://www.w3.org/StyleSheets/public.css">
<link rel="alternate stylesheet" type="text/css" title="2004" href="https://www.w3.org/2004/02/minutes-style.css">
<link rel="alternate stylesheet" type="text/css" title="Fancy" href="https://www.w3.org/StyleSheets/scribe2/fancy.css">
<link rel="alternate stylesheet" type="text/css" title="Typewriter" href="https://www.w3.org/StyleSheets/scribe2/tt-member.css">
</head>

<body>
<header>
<p><a href="https://www.w3.org/"><img src="https://www.w3.org/StyleSheets/TR/2016/logos/W3C" alt=W3C border=0 height=48 width=72></a></p>

<h1>Forms Working Group Teleconference</h1>
<h2>09 April 2014</h2>

<nav id=links>
<a href="http://lists.w3.org/Archives/Public/public-forms/2014Apr/0011"><img alt="Agenda." title="Agenda" src="https://www.w3.org/StyleSheets/scribe2/chronometer.png"></a>
<a href="http://www.w3.org/2014/04/09-forms-irc"><img alt="IRC log." title="IRC log" src="https://www.w3.org/StyleSheets/scribe2/text-plain.png"></a>
</nav>
</header>

<div id=prelims>
<div id=attendees>
<h2>Attendees</h2>
<dl class=intro>
<dt>Present</dt><dd>Alain, Nick</dd>
<dt>Regrets</dt><dd>-</dd>
<dt>Chair</dt><dd>Steven</dd>
<dt>Scribe</dt><dd>Steven_</dd>
</dl>
</div>

<nav id=toc>
<h2>Contents</h2>
<ul>
<li><a href="#meeting">Meeting minutes</a>
<ol>
<li><a href="#x01">Announcements etc</a></li>
<li><a href="#x02">Inconsistent description of attributes on &lt;label&gt; etc.</a></li>
<li><a href="#x04">@label, @help, @hint, @alert</a></li>
<li><a href="#x05">ACTION-1970 - Propose list of page access functions [on Erik</a></li>
<li><a href="#x06">XML =&gt; XPath Data Model</a></li>
<li><a href="#x08">error-type</a></li>
</ol>
</li>
<li><a href="#ActionSummary">Summary of action items</a></li>
</ul>
</nav>
</div>

<main id=meeting class=meeting>
<h2>Meeting minutes</h2>
<section><p class=summary>Let's get that right...</p>
</section>

<section>
<h3 id=x01>Announcements etc</h3>
<p class="phone s01"><cite>Steven:</cite> Congratulations Erik, on Orbeon 4.5<br>
… anything of interest for us?</p>
<p class="phone s02"><cite>Erik:</cite> Apart from what I mentioned in the email, we do have &lt;hint&gt; on individual items (such as check boxes)<br>
… which the spec doesn't support (yet)<br>
… which I raised in another mail<br>
… It is easy to do with radio buttons, but harder with drop downs.<br>
… other improvements are in the support tools and so on.</p>
</section>

<section>
<h3 id=x02>Inconsistent description of attributes on &lt;label&gt; etc.</h3>
<p class=summary><a href="http://lists.w3.org/Archives/Public/public-forms/2014Apr/0009.html">http://&zwnj;lists.w3.org/&zwnj;Archives/&zwnj;Public/&zwnj;public-forms/&zwnj;2014Apr/&zwnj;0009.html</a></p>
<p class="phone s02"><cite>Erik:</cite> I just replied; UI Common is the right one.\</p>
<p class="phone s01"><cite>Steven:</cite> I'll fix.</p>
<p class=action id=x03><strong>Action:</strong> Steven to fix inconsistent text on attributes for &lt;label&gt; etc.</p>
<p class=bot><cite>&lt;trackbot&gt;</cite> Created ACTION-1971 - Fix inconsistent text on attributes for &lt;label&gt; etc. [on Steven Pemberton - due 2014-04-16].</p>
</section>

<section>
<h3 id=x04>@label, @help, @hint, @alert</h3>
<p class=summary><a href="http://lists.w3.org/Archives/Public/public-forms/2014Apr/0005.html">http://&zwnj;lists.w3.org/&zwnj;Archives/&zwnj;Public/&zwnj;public-forms/&zwnj;2014Apr/&zwnj;0005.html</a></p>
<p class="phone s01"><cite>Steven:</cite> In the absence of objections, I plan to implement.</p>
<p class="phone s02"><cite>Erik:</cite> &lt;select1 ref=&quot;...&quot; label=&quot;Gender&quot;&gt;</p>
<p class=summary>    &lt;item label=&quot;male&quot;&gt;m&lt;/item&gt;</p>
<p class=summary>    &lt;item label=&quot;female&quot;&gt;f&lt;/item&gt;</p>
<p class=summary>&lt;/select&gt;</p>
<p class="phone s01"><cite>Steven:</cite> Looks like a big change compared with the others.</p>
<p class="phone s03"><cite>Alain:</cite> Not difficult to implement.</p>
<p class="phone s02"><cite>Erik:</cite> It is a bit of a departure. But it's just a syntax issue. But it is more light weight.</p>
<p class=irc><cite>&lt;ebruchez&gt;</cite> &lt;item label=&quot;male&quot; value=&quot;'m'&quot;/&gt;</p>
<p class="phone s02"><cite>Erik:</cite> &lt;item label=&quot;male&quot; value=&quot;'m'&quot;/&gt;<br>
… it's not difficult to specify. But do we like it?</p>
<p class="phone s01"><cite>Steven:</cite> The only thing is that it allows this: &lt;item&gt;&lt;label&gt;male&lt;/label&gt;m&lt;/item&gt;</p>
<p class="phone s02"><cite>Erik:</cite> That wouldn't be allowed.</p>
<p class="phone s01"><cite>Steven:</cite> Then I don't think we should do it.</p>
<p class=irc><cite>&lt;ebruchez&gt;</cite> &lt;item&gt;foo&lt;label&gt;…&lt;/label&gt;bar&lt;/item.</p>
<p class="phone s01"><cite>Steven:</cite> Then I propose we don't do the 'value-less' &lt;item&gt;</p>
</section>

<section>
<h3 id=x05>ACTION-1970 - Propose list of page access functions [on Erik</h3>
<p class=summary>Bruchez - due 2014-04-09].</p>
<p class=summary><a href="http://lists.w3.org/Archives/Public/public-forms/2014Apr/0000.html">http://&zwnj;lists.w3.org/&zwnj;Archives/&zwnj;Public/&zwnj;public-forms/&zwnj;2014Apr/&zwnj;0000.html</a></p>
<p class=summary><a href="http://www.w3.org/2014/04/02-forms-minutes.html#action01]">http://&zwnj;www.w3.org/&zwnj;2014/&zwnj;04/&zwnj;02-forms-minutes.html#action01]</a></p>
<p class="phone s02"><cite>Erik:</cite> I still have to do that</p>
</section>

<section>
<h3 id=x06>XML =&gt; XPath Data Model</h3>
<p class=summary><a href="http://lists.w3.org/Archives/Public/public-forms/2014Apr/0012.html">http://&zwnj;lists.w3.org/&zwnj;Archives/&zwnj;Public/&zwnj;public-forms/&zwnj;2014Apr/&zwnj;0012.html</a></p>
<p class="phone s01"><cite>Steven:</cite> Earlier we say &quot;Otherwise the body is parsed to give an XPath Data Model according to Creating instance data from external resources. &quot;</p>
<p class="phone s02"><cite>Erik:</cite> Your new text is probably fine.</p>
<p class=action id=x07><strong>Action:</strong> Steven to make submission XML =&gt; XPath Data model change</p>
<p class=bot><cite>&lt;trackbot&gt;</cite> Created ACTION-1972 - Make submission xml =&gt; xpath data model change [on Steven Pemberton - due 2014-04-16].</p>
</section>

<section>
<h3 id=x08>error-type</h3>
<p class="phone s01"><cite>Steven:</cite> I made the changes as agreed on last week, the diff is available here: <a href="http://lists.w3.org/Archives/Public/public-forms/2014Apr/0013.html">http://&zwnj;lists.w3.org/&zwnj;Archives/&zwnj;Public/&zwnj;public-forms/&zwnj;2014Apr/&zwnj;0013.html</a><br>
… please check to see you are OK with it.\</p>
<p class=summary>[ADJOURN]</p>
<p class="phone s04"><cite>s;Agenda:</cite> <a href="http://lists.w3.org/Archives/Public/public-forms/2014Apr/0011;Agenda:">http://&zwnj;lists.w3.org/&zwnj;Archives/&zwnj;Public/&zwnj;public-forms/&zwnj;2014Apr/&zwnj;0011;Agenda:</a> <a href="http://lists.w3.org/Archives/Public/public-forms/2014Apr/0011">http://&zwnj;lists.w3.org/&zwnj;Archives/&zwnj;Public/&zwnj;public-forms/&zwnj;2014Apr/&zwnj;0011</a></p>
<p class="phone s04"><cite>s;Agenda:</cite> <a href="http://lists.w3.org/Archives/Public/public-forms/2014Apr/0011;Agenda:">http://&zwnj;lists.w3.org/&zwnj;Archives/&zwnj;Public/&zwnj;public-forms/&zwnj;2014Apr/&zwnj;0011;Agenda:</a> <a href="http://lists.w3.org/Archives/Public/public-forms/2014Apr/0011;">http://&zwnj;lists.w3.org/&zwnj;Archives/&zwnj;Public/&zwnj;public-forms/&zwnj;2014Apr/&zwnj;0011;</a></p>
<p class=irc><cite>&lt;Steven_&gt;</cite> s/Agenda: http:\/\/lists.w3.org\/Archives\/Public\/public-forms\/2014Apr\/0004/Agenda: http:\/\/lists.w3.org\/Archives\/Public\/public-forms\/2014Apr\/0011/</p>
</section>
</main>

<div id=ActionSummary>
<h2>Summary of action items</h2>
<ol>
<li><a href="#x03">Steven to fix inconsistent text on attributes for &lt;label&gt; etc.</a></li>
<li><a href="#x07">Steven to make submission XML =&gt; XPath Data model change</a></li>
</ol>
</div>


<address>Minutes manually created (not a transcript), formatted by <a
href="https://w3c.github.io/scribe2/scribedoc.html"
<<<<<<< HEAD
>scribe.perl</a> version 104 (Tue Dec 17 10:20:14 2019 UTC).</a></address>
=======
>scribe.perl</a> version 104 (Sat Dec  7 01:59:30 2019 UTC).</a></address>
>>>>>>> 87382e24

<div class=diagnostics>
<h2>Diagnostics</h2>
<p class=warning>Succeeded: s/&quot;m&quot;/&quot;'m'&quot;/</p>
<p class=warning>Succeeded: s/;/'/</p>
<p class=warning>Succeeded: s/'re/r/</p>
<p class=warning>Failed: s/Agenda: http:\/\/lists.w3.org\/Archives\/Public\/public-forms\/2014Apr\/0004/Agenda: http:\/\/lists.w3.org\/Archives\/Public\/public-forms\/2014Apr\/0011/</p>
<p class=warning>Succeeded: s/0004/0011/</p>
<p class=warning>Succeeded 2 times: s/0004/0011/G</p>
<p class=warning>No scribenick or scribe found. Guessed: Steven_</p>
<p class=warning>Maybe present: Erik, s;Agenda, Steven</p>
</div>
</body>
</html><|MERGE_RESOLUTION|>--- conflicted
+++ resolved
@@ -139,11 +139,7 @@
 
 <address>Minutes manually created (not a transcript), formatted by <a
 href="https://w3c.github.io/scribe2/scribedoc.html"
-<<<<<<< HEAD
 >scribe.perl</a> version 104 (Tue Dec 17 10:20:14 2019 UTC).</a></address>
-=======
->scribe.perl</a> version 104 (Sat Dec  7 01:59:30 2019 UTC).</a></address>
->>>>>>> 87382e24
 
 <div class=diagnostics>
 <h2>Diagnostics</h2>
